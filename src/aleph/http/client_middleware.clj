(ns aleph.http.client-middleware
  "This middleware is adapted from clj-http, whose license is amendable to this sort of
   copy/pastery"
  (:refer-clojure :exclude [update])
  (:require
    [clojure.stacktrace :refer [root-cause]]
    [clojure.string :as str]
    [clojure.walk :refer [prewalk]]
    [manifold.deferred :as d]
    [manifold.stream :as s]
    [byte-streams :as bs]
    [clojure.edn :as edn])
  (:import
    [java.io InputStream]
    [java.net URL URLEncoder UnknownHostException]))

;; Cheshire is an optional dependency, so we check for it at compile time.
(def json-enabled?
  (try
    (require 'cheshire.core)
    true
    (catch Throwable _ false)))

;; Transit is an optional dependency, so check at compile time.
(def transit-enabled?
  (try
    (require 'cognitect.transit)
    true
    (catch Throwable _ false)))

(defn ^:dynamic parse-transit
  "Resolve and apply Transit's JSON/MessagePack decoding."
  [in type & [opts]]
  {:pre [transit-enabled?]}
  (let [reader (ns-resolve 'cognitect.transit 'reader)
        read (ns-resolve 'cognitect.transit 'read)]
    (read (reader in type opts))))

(defn ^:dynamic json-decode
  "Resolve and apply cheshire's json decoding dynamically."
  [& args]
  {:pre [json-enabled?]}
  (apply (ns-resolve (symbol "cheshire.core") (symbol "decode")) args))

(defn ^:dynamic json-decode-strict
  "Resolve and apply cheshire's json decoding dynamically (with lazy parsing
  disabled)."
  [& args]
  {:pre [json-enabled?]}
  (apply (ns-resolve (symbol "cheshire.core") (symbol "decode-strict")) args))

;;;

(defn update [m k f & args]
  (assoc m k (apply f (m k) args)))

(defn when-pos [v]
  (when (and v (pos? v)) v))

(defn dissoc-in
  "Dissociates an entry from a nested associative structure returning a new
  nested structure. keys is a sequence of keys. Any empty maps that result
  will not be present in the new structure."
  [m [k & ks :as keys]]
  (if ks
    (if-let [nextmap (clojure.core/get m k)]
      (let [newmap (dissoc-in nextmap ks)]
        (if (seq newmap)
          (assoc m k newmap)
          (dissoc m k)))
      m)
    (dissoc m k)))

(defn url-encode
  ([s]
<<<<<<< HEAD
   (url-encode s "UTF-8"))
  ([s encoding]
   (URLEncoder/encode s encoding)))
=======
    (url-encode s "UTF-8"))
  ([s encoding]
    (URLEncoder/encode s encoding)))
>>>>>>> 9ebd96bd

(defn opt
  "Check the request parameters for a keyword  boolean option, with or without
  the ?

  Returns false if either of the values are false, or the value of
  (or key1 key2) otherwise (truthy)"
  [req param]
  (let [param-? (keyword (str (name param) "?"))
        v1 (clojure.core/get req param)
        v2 (clojure.core/get req param-?)]
    (if (false? v1)
      false
      (if (false? v2)
        false
        (or v1 v2)))))

;;;

(defn url-encode-illegal-characters
  "Takes a raw url path or query and url-encodes any illegal characters.
  Minimizes ambiguity by encoding space to %20."
  [path-or-query]
  (when path-or-query
    (-> path-or-query
      (str/replace " " "%20")
      (str/replace
        #"[^a-zA-Z0-9\.\-\_\~\!\$\&\'\(\)\*\+\,\;\=\:\@\/\%\?]"
        url-encode))))

(defn parse-url
  "Parse a URL string into a map of interesting parts."
  [url]
  (let [url-parsed (URL. url)]
    {:scheme       (keyword (.getProtocol url-parsed))
     :server-name  (.getHost url-parsed)
     :server-port  (when-pos (.getPort url-parsed))
     :uri          (url-encode-illegal-characters (.getPath url-parsed))
     :user-info    (.getUserInfo url-parsed)
     :query-string (url-encode-illegal-characters (.getQuery url-parsed))}))

;; Statuses for which clj-http will not throw an exception
(def unexceptional-status?
  #{200 201 202 203 204 205 206 207 300 301 302 303 307})

;; helper methods to determine realm of a response
(defn success?
  [{:keys [status]}]
  (<= 200 status 299))

(defn missing?
  [{:keys [status]}]
  (= status 404))

(defn conflict?
  [{:keys [status]}]
  (= status 409))

(defn redirect?
  [{:keys [status]}]
  (<= 300 status 399))

(defn client-error?
  [{:keys [status]}]
  (<= 400 status 499))

(defn server-error?
  [{:keys [status]}]
  (<= 500 status 599))

(defn content-type-value [type]
  (if (keyword? type)
    (str "application/" (name type))
    type))

(defn wrap-exceptions
  "Middleware that throws a slingshot exception if the response is not a
  regular response. If :throw-entire-message? is set to true, the entire
  response is used as the message, instead of just the status number."
  [client]
  (fn [req]
    (d/let-flow [{:keys [status] :as rsp} (client req)]
                (if (unexceptional-status? status)
                  rsp
                  (if (false? (opt req :throw-exceptions))
                    rsp
                    (d/chain rsp :aleph/complete
                             (fn [_]
                               (d/error-deferred (ex-info (str "status: " status) rsp)))))))))

(declare wrap-redirects)

(in-ns 'aleph.http)
(declare request)
(in-ns 'aleph.http.client-middleware)

(defn follow-redirect
  "Attempts to follow the redirects from the \"location\" header, if no such
  header exists (bad server!), returns the response without following the
  request."
  [client
   {:keys [uri url scheme server-name server-port trace-redirects]
    :or   {trace-redirects []}
    :as   req}
   {:keys [body] :as rsp}]
  (let [url (or url (str (name scheme) "://" server-name
                      (when server-port (str ":" server-port)) uri))]
    (if-let [raw-redirect (get-in rsp [:headers "location"])]
      (let [redirect (str (URL. (URL. url) raw-redirect))]
        (try
          (if (instance? InputStream body)
            (.close ^InputStream body)
            (s/close! body))
          (catch Exception _))
        (aleph.http/request
          (-> req
<<<<<<< HEAD
              (dissoc :query-params)
              (assoc :url redirect)
              (assoc :trace-redirects (conj trace-redirects redirect)))))
=======
            (dissoc :query-params)
            (assoc :url redirect)
            (assoc :trace-redirects (conj trace-redirects redirect)))))
>>>>>>> 9ebd96bd
      ;; Oh well, we tried, but if no location is set, return the response
      rsp)))

(defn wrap-redirects
  "Middleware that follows redirects in the response. A slingshot exception is
  thrown if too many redirects occur. Options
  :follow-redirects - default:true, whether to follow redirects
  :max-redirects - default:20, maximum number of redirects to follow
  :force-redirects - default:false, force redirecting methods to GET requests
  In the response:
  :redirects-count - number of redirects
  :trace-redirects - vector of sites the request was redirected from"
  [client]
  (fn [{:keys [request-method max-redirects redirects-count trace-redirects url]
        :or   {redirects-count 0
               ;; max-redirects default taken from Firefox
               max-redirects   20}
        :as   req}]
    (d/let-flow [{:keys [status] :as rsp} (client req)
                 rsp-r (if (empty? trace-redirects)
                         rsp
                         (assoc rsp :trace-redirects trace-redirects))]
                (cond
                  (false? (opt req :follow-redirects))
                  rsp

                  (not (redirect? rsp-r))
                  rsp-r

                  (and max-redirects (> redirects-count max-redirects))
                  (if (opt req :throw-exceptions)
                    (throw (ex-info (str "too many redirects: " redirects-count) req))
                    rsp-r)

                  (= 303 status)
                  (follow-redirect client
                                   (assoc req
                                     :request-method :get
                                     :redirects-count (inc redirects-count))
                                   rsp-r)


<<<<<<< HEAD
                  (#{301 302} status)
                  (cond
                    (#{:get :head} request-method)
                    (follow-redirect client
                                     (assoc req
                                       :redirects-count
                                       (inc redirects-count))
                                     rsp-r)

                    (opt req :force-redirects)
                    (follow-redirect client
                                     (assoc req
                                       :request-method :get
                                       :redirects-count (inc redirects-count))
                                     rsp-r)

                    :else
                    rsp-r)

                  (= 307 status)
                  (if (or (#{:get :head} request-method)
                          (opt req :force-redirects))
                    (follow-redirect client
                                     (assoc req :redirects-count (inc redirects-count)) rsp-r)
                    rsp-r)

                  :else
                  rsp-r))))
=======
        (#{301 302} status)
        (cond
          (#{:get :head} request-method)
          (follow-redirect client
            (assoc req
              :redirects-count
              (inc redirects-count))
            rsp-r)

          (opt req :force-redirects)
          (follow-redirect client
            (assoc req
              :request-method :get
              :redirects-count (inc redirects-count))
            rsp-r)

          :else
          rsp-r)

        (= 307 status)
        (if (or (#{:get :head} request-method)
              (opt req :force-redirects))
          (follow-redirect client
            (assoc req :redirects-count (inc redirects-count)) rsp-r)
          rsp-r)

        :else
        rsp-r))))
>>>>>>> 9ebd96bd



(defn wrap-content-type
  "Middleware converting a `:content-type <keyword>` option to the formal
  application/<name> format and adding it as a header."
  [client]
  (fn [{:keys [content-type character-encoding] :as req}]
    (if content-type
      (let [ctv (content-type-value content-type)
            ct (if character-encoding
                 (str ctv "; charset=" character-encoding)
                 ctv)]
        (client (update-in req [:headers] assoc "content-type" ct)))
      (client req))))

(defn wrap-accept
  "Middleware converting the :accept key in a request to application/<type>"
  [client]
  (fn [{:keys [accept] :as req}]
    (if accept
      (client (-> req (dissoc :accept)
                (assoc-in [:headers "accept"]
                  (content-type-value accept))))
      (client req))))

(defn accept-encoding-value [accept-encoding]
  (str/join ", " (map name accept-encoding)))

(defn wrap-accept-encoding
  "Middleware converting the :accept-encoding option to an acceptable
  Accept-Encoding header in the request."
  [client]
  (fn [{:keys [accept-encoding] :as req}]
    (if accept-encoding
      (client (-> req (dissoc :accept-encoding)
                (assoc-in [:headers "accept-encoding"]
                  (accept-encoding-value accept-encoding))))
      (client req))))

(defn detect-charset
  "Given a charset header, detect the charset, returns UTF-8 if not found."
  [content-type]
  (or
    (when-let [found (when content-type
                       (re-find #"(?i)charset\s*=\s*([^\s]+)" content-type))]
      (second found))
    "UTF-8"))

(defn generate-query-string [params & [content-type]]
  (let [encoding (detect-charset content-type)]
    (str/join "&"
      (mapcat (fn [[k v]]
                (if (sequential? v)
                  (map #(str (url-encode (name %1) encoding)
                          "="
                          (url-encode (str %2) encoding))
                    (repeat k) v)
                  [(str (url-encode (name k) encoding)
                     "="
                     (url-encode (str v) encoding))]))
        params))))

(defn wrap-query-params
  "Middleware converting the :query-params option to a querystring on
  the request."
  [client]
  (fn [{:keys [query-params content-type]
        :or   {content-type :x-www-form-urlencoded}
        :as   req}]
    (if query-params
      (client (-> req (dissoc :query-params)
<<<<<<< HEAD
                  (update-in [:query-string]
                             (fn [old-query-string new-query-string]
                               (if-not (empty? old-query-string)
                                 (str old-query-string "&" new-query-string)
                                 new-query-string))
                             (generate-query-string
                               query-params
                               (content-type-value content-type)))))
=======
                (update-in [:query-string]
                  (fn [old-query-string new-query-string]
                    (if-not (empty? old-query-string)
                      (str old-query-string "&" new-query-string)
                      new-query-string))
                  (generate-query-string
                    query-params
                    (content-type-value content-type)))))
>>>>>>> 9ebd96bd
      (client req))))

(defn basic-auth-value [basic-auth]
  (let [basic-auth (if (string? basic-auth)
                     basic-auth
                     (str (first basic-auth) ":" (second basic-auth)))
        bytes (.getBytes ^String basic-auth "UTF-8")]
    (str "Basic "
         (-> ^String basic-auth
             (.getBytes "UTF-8")
             javax.xml.bind.DatatypeConverter/printBase64Binary))))

(defn wrap-basic-auth
  "Middleware converting the :basic-auth option into an Authorization header."
  [client]
  (fn [req]
    (if-let [basic-auth (:basic-auth req)]
      (client (-> req (dissoc :basic-auth)
                (assoc-in [:headers "authorization"]
                  (basic-auth-value basic-auth))))
      (client req))))

(defn wrap-oauth
  "Middleware converting the :oauth-token option into an Authorization header."
  [client]
  (fn [req]
    (if-let [oauth-token (:oauth-token req)]
      (client (-> req (dissoc :oauth-token)
                (assoc-in [:headers "authorization"]
                  (str "Bearer " oauth-token))))
      (client req))))

(defn parse-user-info [user-info]
  (when user-info
    (str/split user-info #":")))

(defn wrap-user-info
  "Middleware converting the :user-info option into a :basic-auth option"
  [client]
  (fn [req]
    (if-let [[user password] (parse-user-info (:user-info req))]
      (client (assoc req :basic-auth [user password]))
      (client req))))

(defn wrap-method
  "Middleware converting the :method option into the :request-method option"
  [client]
  (fn [req]
    (if-let [m (:method req)]
      (client (-> req (dissoc :method)
                (assoc :request-method m)))
      (client req))))

(defn wrap-form-params
  "Middleware wrapping the submission or form parameters."
  [client]
  (fn [{:keys [form-params content-type request-method json-opts]
        :or   {content-type :x-www-form-urlencoded}
        :as   req}]
    (if (and form-params (#{:post :put :patch} request-method))
      (client (-> req
                (dissoc :form-params)
                (assoc :content-type (content-type-value content-type)
                  :body (generate-query-string form-params (content-type-value content-type)))))
      (client req))))

(defn- nest-params
  [request param-key]
  (if-let [params (request param-key)]
    (assoc request param-key (prewalk
                               #(if (and (vector? %) (map? (second %)))
<<<<<<< HEAD
                                 (let [[fk m] %]
                                   (reduce
                                     (fn [m [sk v]]
                                       (assoc m (str (name fk)
                                                     \[ (name sk) \]) v))
                                     {}
                                     m))
                                 %)
=======
                                  (let [[fk m] %]
                                    (reduce
                                      (fn [m [sk v]]
                                        (assoc m (str (name fk)
                                                   \[ (name sk) \]) v))
                                      {}
                                      m))
                                  %)
>>>>>>> 9ebd96bd
                               params))
    request))

(defn wrap-nested-params
  "Middleware wrapping nested parameters for query strings."
  [client]
  (fn [{:keys [query-params form-params content-type] :as req}]
    (if (= :json content-type)
      (client req)
      (client (reduce
                nest-params
                req
                [:query-params :form-params])))))

(defn wrap-url
  "Middleware wrapping request URL parsing."
  [client]
  (fn [req]
    (if-let [url (:url req)]
      (client (-> req (dissoc :url) (merge (parse-url url))))
      (client req))))

(defn wrap-unknown-host
  "Middleware ignoring unknown hosts when the :ignore-unknown-host? option
  is set."
  [client]
  (fn [req]
    (try
      (client req)
      (catch Exception e
        (if (= (type (root-cause e)) UnknownHostException)
          (when-not (opt req :ignore-unknown-host)
            (throw (root-cause e)))
          (throw (root-cause e)))))))

(defn wrap-request-timing
  "Middleware that times the request, putting the total time (in milliseconds)
  of the request into the :request-time key in the response."
  [client]
  (fn [req]
    (let [start (System/currentTimeMillis)]
      (-> (client req)
          (d/chain #(assoc % :request-time (- (System/currentTimeMillis) start)))))))

(defn parse-content-type
  "Parse `s` as an RFC 2616 media type."
  [s]
  (if-let [m (re-matches #"\s*(([^/]+)/([^ ;]+))\s*(\s*;.*)?" (str s))]
    {:content-type (keyword (nth m 1))
     :content-type-params
                   (->> (str/split (str (nth m 4)) #"\s*;\s*")
                        (identity)
                        (remove str/blank?)
                        (map #(str/split % #"="))
                        (mapcat (fn [[k v]] [(keyword (str/lower-case k)) (str/trim v)]))
                        (apply hash-map))}))

;; Multimethods for coercing body type to the :as key
(defmulti coerce-response-body (fn [req _] (:as req)))

(defmethod coerce-response-body :byte-array [_ resp]
  (assoc resp :body (bs/to-byte-array (:body resp))))

(defmethod coerce-response-body :stream [_ resp]
  (let [body (:body resp)]
    (cond (instance? InputStream body) resp
          ;; This shouldn't happen, but we plan for it anyway
          (instance? (Class/forName "[B") body)
          (assoc resp :body (bs/to-input-stream body)))))

(defn coerce-json-body
  [{:keys [coerce] :as req} {:keys [body status] :as resp} keyword? strict? & [charset]]
  (let [^String charset (or charset (-> resp :content-type-params :charset)
                            "UTF-8")
        body (bs/to-byte-array body)
        decode-func (if strict? json-decode-strict json-decode)]
    (if json-enabled?
      (cond
        (= coerce :always)
        (assoc resp :body (decode-func (String. ^"[B" body charset) keyword?))

        (and (unexceptional-status? status)
             (or (nil? coerce) (= coerce :unexceptional)))
        (assoc resp :body (decode-func (String. ^"[B" body charset) keyword?))

        (and (not (unexceptional-status? status)) (= coerce :exceptional))
        (assoc resp :body (decode-func (String. ^"[B" body charset) keyword?))

        :else (assoc resp :body (String. ^"[B" body charset)))
      (assoc resp :body (String. ^"[B" body charset)))))

(defn coerce-clojure-body
  [request {:keys [body] :as resp}]
  (let [^String charset (or (-> resp :content-type-params :charset) "UTF-8")
        body (bs/to-byte-array body)]
    (assoc resp :body (edn/read-string (String. ^"[B" body charset)))))

(defn coerce-transit-body
  [{:keys [transit-opts] :as request} {:keys [body] :as resp} type]
  (if transit-enabled?
    (assoc resp :body (parse-transit body type transit-opts))
    resp))

(defmulti coerce-content-type (fn [req resp] (:content-type resp)))

(defmethod coerce-content-type :application/clojure [req resp]
  (coerce-clojure-body req resp))

(defmethod coerce-content-type :application/edn [req resp]
  (coerce-clojure-body req resp))

(defmethod coerce-content-type :application/json [req resp]
  (coerce-json-body req resp true false))

(defmethod coerce-content-type :application/transit+json [req resp]
  (coerce-transit-body req resp :json))

(defmethod coerce-content-type :application/transit+msgpack [req resp]
  (coerce-transit-body req resp :msgpack))

(defmethod coerce-content-type :default [req resp]
  (if-let [charset (-> resp :content-type-params :charset)]
    (coerce-response-body {:as charset} resp)
    (coerce-response-body {:as :default} resp)))

(defmethod coerce-response-body :auto [request resp]
  (let [header (get-in resp [:headers "content-type"])]
    (->> (merge resp (parse-content-type header))
         (coerce-content-type request))))

(defmethod coerce-response-body :json [req resp]
  (coerce-json-body req resp true false))

(defmethod coerce-response-body :json-strict [req resp]
  (coerce-json-body req resp true true))

(defmethod coerce-response-body :json-strict-string-keys [req resp]
  (coerce-json-body req resp false true))

(defmethod coerce-response-body :json-string-keys [req resp]
  (coerce-json-body req resp false false))

(defmethod coerce-response-body :clojure [req resp]
  (coerce-clojure-body req resp))

(defmethod coerce-response-body :transit+json [req resp]
  (coerce-transit-body req resp :json))

(defmethod coerce-response-body :transit+msgpack [req resp]
  (coerce-transit-body req resp :msgpack))

(defmethod coerce-response-body :default
  [{:keys [as]} {:keys [body] :as resp}]
  (let [body-bytes (bs/to-byte-array body)]
    (cond
      (string? as) (assoc resp :body (String. ^"[B" body-bytes ^String as))
      :else (assoc resp :body (String. ^"[B" body-bytes "UTF-8")))))

(defn wrap-output-coercion
  "Middleware converting a response body from a byte-array to a different
  object. Defaults to a String if no :as key is specified, the
  `coerce-response-body` multimethod may be extended to add
  additional coercions."
  [client]
  (fn [req]
    (d/let-flow [{:keys [body] :as resp} (client req)]
                (if body
                  (coerce-response-body req resp)
                  resp))))

(def default-middleware
  "The default list of middleware clj-http uses for wrapping requests."
  [wrap-request-timing
   wrap-query-params
   wrap-basic-auth
   wrap-oauth
   wrap-user-info
   wrap-url
   wrap-redirects
   wrap-exceptions
   wrap-accept
   wrap-accept-encoding
   wrap-content-type
   wrap-form-params
   wrap-nested-params
   wrap-method
   wrap-unknown-host
   wrap-output-coercion])

(defn wrap-request
  "Returns a batteries-included HTTP request function corresponding to the given
  core client. See default-middleware for the middleware wrappers that are used
  by default"
  [client]
  (let [client' (reduce
                  (fn wrap-request* [request middleware]
                    (middleware request))
                  client
                  default-middleware)]
    (fn [req]
      (if (:aleph.http.client/close req)
        (client req)
        (client' req)))))<|MERGE_RESOLUTION|>--- conflicted
+++ resolved
@@ -73,15 +73,9 @@
 
 (defn url-encode
   ([s]
-<<<<<<< HEAD
-   (url-encode s "UTF-8"))
-  ([s encoding]
-   (URLEncoder/encode s encoding)))
-=======
     (url-encode s "UTF-8"))
   ([s encoding]
     (URLEncoder/encode s encoding)))
->>>>>>> 9ebd96bd
 
 (defn opt
   "Check the request parameters for a keyword  boolean option, with or without
@@ -116,11 +110,11 @@
   "Parse a URL string into a map of interesting parts."
   [url]
   (let [url-parsed (URL. url)]
-    {:scheme       (keyword (.getProtocol url-parsed))
-     :server-name  (.getHost url-parsed)
-     :server-port  (when-pos (.getPort url-parsed))
-     :uri          (url-encode-illegal-characters (.getPath url-parsed))
-     :user-info    (.getUserInfo url-parsed)
+    {:scheme (keyword (.getProtocol url-parsed))
+     :server-name (.getHost url-parsed)
+     :server-port (when-pos (.getPort url-parsed))
+     :uri (url-encode-illegal-characters (.getPath url-parsed))
+     :user-info (.getUserInfo url-parsed)
      :query-string (url-encode-illegal-characters (.getQuery url-parsed))}))
 
 ;; Statuses for which clj-http will not throw an exception
@@ -164,13 +158,13 @@
   [client]
   (fn [req]
     (d/let-flow [{:keys [status] :as rsp} (client req)]
-                (if (unexceptional-status? status)
-                  rsp
-                  (if (false? (opt req :throw-exceptions))
-                    rsp
-                    (d/chain rsp :aleph/complete
-                             (fn [_]
-                               (d/error-deferred (ex-info (str "status: " status) rsp)))))))))
+      (if (unexceptional-status? status)
+        rsp
+        (if (false? (opt req :throw-exceptions))
+          rsp
+          (d/chain rsp :aleph/complete
+            (fn [_]
+              (d/error-deferred (ex-info (str "status: " status) rsp)))))))))
 
 (declare wrap-redirects)
 
@@ -184,8 +178,8 @@
   request."
   [client
    {:keys [uri url scheme server-name server-port trace-redirects]
-    :or   {trace-redirects []}
-    :as   req}
+    :or {trace-redirects []}
+    :as req}
    {:keys [body] :as rsp}]
   (let [url (or url (str (name scheme) "://" server-name
                       (when server-port (str ":" server-port)) uri))]
@@ -198,15 +192,9 @@
           (catch Exception _))
         (aleph.http/request
           (-> req
-<<<<<<< HEAD
-              (dissoc :query-params)
-              (assoc :url redirect)
-              (assoc :trace-redirects (conj trace-redirects redirect)))))
-=======
             (dissoc :query-params)
             (assoc :url redirect)
             (assoc :trace-redirects (conj trace-redirects redirect)))))
->>>>>>> 9ebd96bd
       ;; Oh well, we tried, but if no location is set, return the response
       rsp)))
 
@@ -221,64 +209,34 @@
   :trace-redirects - vector of sites the request was redirected from"
   [client]
   (fn [{:keys [request-method max-redirects redirects-count trace-redirects url]
-        :or   {redirects-count 0
-               ;; max-redirects default taken from Firefox
-               max-redirects   20}
-        :as   req}]
+        :or {redirects-count 0
+             ;; max-redirects default taken from Firefox
+             max-redirects 20}
+        :as req}]
     (d/let-flow [{:keys [status] :as rsp} (client req)
                  rsp-r (if (empty? trace-redirects)
                          rsp
                          (assoc rsp :trace-redirects trace-redirects))]
-                (cond
-                  (false? (opt req :follow-redirects))
-                  rsp
-
-                  (not (redirect? rsp-r))
-                  rsp-r
-
-                  (and max-redirects (> redirects-count max-redirects))
-                  (if (opt req :throw-exceptions)
-                    (throw (ex-info (str "too many redirects: " redirects-count) req))
-                    rsp-r)
-
-                  (= 303 status)
-                  (follow-redirect client
-                                   (assoc req
-                                     :request-method :get
-                                     :redirects-count (inc redirects-count))
-                                   rsp-r)
-
-
-<<<<<<< HEAD
-                  (#{301 302} status)
-                  (cond
-                    (#{:get :head} request-method)
-                    (follow-redirect client
-                                     (assoc req
-                                       :redirects-count
-                                       (inc redirects-count))
-                                     rsp-r)
-
-                    (opt req :force-redirects)
-                    (follow-redirect client
-                                     (assoc req
-                                       :request-method :get
-                                       :redirects-count (inc redirects-count))
-                                     rsp-r)
-
-                    :else
-                    rsp-r)
-
-                  (= 307 status)
-                  (if (or (#{:get :head} request-method)
-                          (opt req :force-redirects))
-                    (follow-redirect client
-                                     (assoc req :redirects-count (inc redirects-count)) rsp-r)
-                    rsp-r)
-
-                  :else
-                  rsp-r))))
-=======
+      (cond
+        (false? (opt req :follow-redirects))
+        rsp
+
+        (not (redirect? rsp-r))
+        rsp-r
+
+        (and max-redirects (> redirects-count max-redirects))
+        (if (opt req :throw-exceptions)
+          (throw (ex-info (str "too many redirects: " redirects-count) req))
+          rsp-r)
+
+        (= 303 status)
+        (follow-redirect client
+          (assoc req
+            :request-method :get
+            :redirects-count (inc redirects-count))
+          rsp-r)
+
+
         (#{301 302} status)
         (cond
           (#{:get :head} request-method)
@@ -307,7 +265,6 @@
 
         :else
         rsp-r))))
->>>>>>> 9ebd96bd
 
 
 
@@ -376,20 +333,10 @@
   the request."
   [client]
   (fn [{:keys [query-params content-type]
-        :or   {content-type :x-www-form-urlencoded}
-        :as   req}]
+        :or {content-type :x-www-form-urlencoded}
+        :as req}]
     (if query-params
       (client (-> req (dissoc :query-params)
-<<<<<<< HEAD
-                  (update-in [:query-string]
-                             (fn [old-query-string new-query-string]
-                               (if-not (empty? old-query-string)
-                                 (str old-query-string "&" new-query-string)
-                                 new-query-string))
-                             (generate-query-string
-                               query-params
-                               (content-type-value content-type)))))
-=======
                 (update-in [:query-string]
                   (fn [old-query-string new-query-string]
                     (if-not (empty? old-query-string)
@@ -398,7 +345,6 @@
                   (generate-query-string
                     query-params
                     (content-type-value content-type)))))
->>>>>>> 9ebd96bd
       (client req))))
 
 (defn basic-auth-value [basic-auth]
@@ -407,9 +353,9 @@
                      (str (first basic-auth) ":" (second basic-auth)))
         bytes (.getBytes ^String basic-auth "UTF-8")]
     (str "Basic "
-         (-> ^String basic-auth
-             (.getBytes "UTF-8")
-             javax.xml.bind.DatatypeConverter/printBase64Binary))))
+      (-> ^String basic-auth
+        (.getBytes "UTF-8")
+        javax.xml.bind.DatatypeConverter/printBase64Binary))))
 
 (defn wrap-basic-auth
   "Middleware converting the :basic-auth option into an Authorization header."
@@ -456,8 +402,8 @@
   "Middleware wrapping the submission or form parameters."
   [client]
   (fn [{:keys [form-params content-type request-method json-opts]
-        :or   {content-type :x-www-form-urlencoded}
-        :as   req}]
+        :or {content-type :x-www-form-urlencoded}
+        :as req}]
     (if (and form-params (#{:post :put :patch} request-method))
       (client (-> req
                 (dissoc :form-params)
@@ -470,16 +416,6 @@
   (if-let [params (request param-key)]
     (assoc request param-key (prewalk
                                #(if (and (vector? %) (map? (second %)))
-<<<<<<< HEAD
-                                 (let [[fk m] %]
-                                   (reduce
-                                     (fn [m [sk v]]
-                                       (assoc m (str (name fk)
-                                                     \[ (name sk) \]) v))
-                                     {}
-                                     m))
-                                 %)
-=======
                                   (let [[fk m] %]
                                     (reduce
                                       (fn [m [sk v]]
@@ -488,7 +424,6 @@
                                       {}
                                       m))
                                   %)
->>>>>>> 9ebd96bd
                                params))
     request))
 
@@ -531,7 +466,7 @@
   (fn [req]
     (let [start (System/currentTimeMillis)]
       (-> (client req)
-          (d/chain #(assoc % :request-time (- (System/currentTimeMillis) start)))))))
+        (d/chain #(assoc % :request-time (- (System/currentTimeMillis) start)))))))
 
 (defn parse-content-type
   "Parse `s` as an RFC 2616 media type."
