(ns aleph.http.client
  (:require
    [clojure.tools.logging :as log]
    [byte-streams :as bs]
    [manifold.deferred :as d]
    [manifold.stream :as s]
    [aleph.http.core :as http]
    [aleph.http.multipart :as multipart]
    [aleph.netty :as netty])
  (:import
    [java.io
     IOException]
    [java.net
     URI
     InetSocketAddress
     IDN
     URL]
    [io.netty.buffer
     ByteBuf]
    [io.netty.handler.codec.http
     HttpClientCodec
     DefaultHttpHeaders
     HttpHeaders
     HttpRequest
     HttpResponse
     HttpContent
     HttpUtil
     HttpHeaderNames
     LastHttpContent
     FullHttpRequest
     FullHttpResponse
     HttpObjectAggregator
     HttpContentDecompressor]
    [io.netty.channel
     Channel
     ChannelHandler ChannelHandlerContext
     ChannelPipeline]
    [io.netty.handler.codec
     TooLongFrameException]
    [io.netty.handler.timeout
     IdleState
     IdleStateEvent]
    [io.netty.handler.stream
     ChunkedWriteHandler]
    [io.netty.handler.codec.http
     FullHttpRequest]
    [io.netty.handler.codec.http.websocketx
     CloseWebSocketFrame
     PingWebSocketFrame
     PongWebSocketFrame
     TextWebSocketFrame
     BinaryWebSocketFrame
     WebSocketClientHandshaker
     WebSocketClientHandshakerFactory
     WebSocketFrame
     WebSocketFrameAggregator
     WebSocketVersion]
    [io.netty.handler.codec.http.websocketx.extensions.compression
     WebSocketClientCompressionHandler]
    [io.netty.handler.proxy
     ProxyConnectionEvent
     ProxyConnectException
     ProxyHandler
     HttpProxyHandler
     HttpProxyHandler$HttpProxyConnectException
     Socks4ProxyHandler
     Socks5ProxyHandler]
    [io.netty.handler.logging
     LoggingHandler]
    [java.util.concurrent
     ConcurrentLinkedQueue]
    [java.util.concurrent.atomic
     AtomicInteger
     AtomicBoolean]
    [aleph.utils
     ProxyConnectionTimeoutException]))

(set! *unchecked-math* true)

;;;

(let [no-url (fn [req]
               (URI.
                 (name (or (:scheme req) :http))
                 nil
                 (some-> (or (:host req) (:server-name req)) IDN/toASCII)
                 (or (:port req) (:server-port req) -1)
                 nil
                 nil
                 nil))]

  (defn ^java.net.URI req->domain [req]
    (if-let [url (:url req)]
      (let [^URL uri (URL. url)]
        (URI.
          (.getProtocol uri)
          nil
          (IDN/toASCII (.getHost uri))
          (.getPort uri)
          nil
          nil
          nil))
      (no-url req))))

(defn raw-client-handler
  [response-stream buffer-capacity]
  (let [stream (atom nil)
        complete (atom nil)

        handle-response
        (fn [response complete body]
          (s/put! response-stream
            (http/netty-response->ring-response
              response
              complete
              body)))]

    (netty/channel-inbound-handler

      :exception-caught
      ([_ ctx ex]
        (when-not (instance? IOException ex)
          (log/warn ex "error in HTTP client")))

      :channel-inactive
      ([_ ctx]
        (when-let [s @stream]
          (s/close! s))
        (s/close! response-stream)
        (.fireChannelInactive ctx))

      :channel-read
      ([_ ctx msg]
        (cond

          (instance? HttpResponse msg)
          (let [rsp msg]

            (let [s (netty/buffered-source (netty/channel ctx) #(.readableBytes ^ByteBuf %) buffer-capacity)
                  c (d/deferred)]
              (reset! stream s)
              (reset! complete c)
              (s/on-closed s #(d/success! c true))
              (handle-response rsp c s)))

          (instance? HttpContent msg)
          (let [content (.content ^HttpContent msg)]
            (netty/put! (.channel ctx) @stream content)
            (when (instance? LastHttpContent msg)
              (d/success! @complete false)
              (s/close! @stream)))

          :else
          (.fireChannelRead ctx msg))))))

(defn client-handler
  [response-stream ^long buffer-capacity]
  (let [response (atom nil)
        buffer (atom [])
        buffer-size (AtomicInteger. 0)
        stream (atom nil)
        complete (atom nil)
        handle-response (fn [rsp complete body]
                          (s/put! response-stream
                            (http/netty-response->ring-response
                              rsp
                              complete
                              body)))]

    (netty/channel-inbound-handler

      :exception-caught
      ([_ ctx ex]
        (cond
          ; could happens when io.netty.handler.codec.http.HttpObjectAggregator
          ; is part of the pipeline
          (instance? TooLongFrameException ex)
          (s/put! response-stream ex)

          (not (instance? IOException ex))
          (log/warn ex "error in HTTP client")))

      :channel-inactive
      ([_ ctx]
        (when-let [s @stream]
          (s/close! s))
        (doseq [b @buffer]
          (netty/release b))
        (s/close! response-stream)
        (.fireChannelInactive ctx))

      :channel-read
      ([_ ctx msg]

        (cond

          ; happens when io.netty.handler.codec.http.HttpObjectAggregator is part of the pipeline
          (instance? FullHttpResponse msg)
          (let [^FullHttpResponse rsp msg
                content (.content rsp)
                c (d/deferred)
                s (netty/buffered-source (netty/channel ctx) #(alength ^bytes %) buffer-capacity)]
            (s/on-closed s #(d/success! c true))
            (s/put! s (netty/buf->array content))
            (netty/release content)
            (handle-response rsp c s)
            (s/close! s))

          (instance? HttpResponse msg)
          (let [rsp msg]
            (if (HttpUtil/isTransferEncodingChunked rsp)
              (let [s (netty/buffered-source (netty/channel ctx) #(alength ^bytes %) buffer-capacity)
                    c (d/deferred)]
                (reset! stream s)
                (reset! complete c)
                (s/on-closed s #(d/success! c true))
                (handle-response rsp c s))
              (reset! response rsp)))

          (instance? HttpContent msg)
          (let [content (.content ^HttpContent msg)]
            (if (instance? LastHttpContent msg)
              (do

                (if-let [s @stream]

                  (do
                    (s/put! s (netty/buf->array content))
                    (netty/release content)
                    (d/success! @complete false)
                    (s/close! s))

                  (let [bufs (conj @buffer content)
                        bytes (netty/bufs->array bufs)]
                    (doseq [b bufs]
                      (netty/release b))
                    (handle-response @response (d/success-deferred false) bytes)))

                (.set buffer-size 0)
                (reset! stream nil)
                (reset! buffer [])
                (reset! response nil))

              (if-let [s @stream]

                 ;; already have a stream going
                (do
                  (netty/put! (.channel ctx) s (netty/buf->array content))
                  (netty/release content))

                (let [len (.readableBytes ^ByteBuf content)]

                  (when-not (zero? len)
                    (swap! buffer conj content))

                  (let [size (.addAndGet buffer-size len)]

                     ;; buffer size exceeded, flush it as a stream
                    (when (< buffer-capacity size)
                      (let [bufs @buffer
                            c (d/deferred)
                            s (doto (netty/buffered-source (netty/channel ctx) #(alength ^bytes %) 16384)
                                (s/put! (netty/bufs->array bufs)))]

                        (doseq [b bufs]
                          (netty/release b))

                        (reset! buffer [])
                        (reset! stream s)
                        (reset! complete c)

                        (s/on-closed s #(d/success! c true))

                        (handle-response @response c s))))))))

          :else
          (.fireChannelRead ctx msg))))))

(defn non-tunnel-proxy? [{:keys [tunnel? user http-headers ssl?]
                          :as proxy-options}]
  (and (some? proxy-options)
    (not tunnel?)
    (not ssl?)
    (nil? user)
    (nil? http-headers)))

(defn http-proxy-headers [{:keys [http-headers keep-alive?]
                           :or {http-headers {}
                                keep-alive? true}}]
  (let [headers (DefaultHttpHeaders.)]
    (http/map->headers! headers http-headers)
    (when keep-alive?
      (.set headers "Proxy-Connection" "Keep-Alive"))
    headers))

;; `tunnel?` is set to `false` by default when not using `ssl?`
;; Following `curl` in both cases:
;;
;;  * `curl` uses separate option `--proxytunnel` flag to switch tunneling on
;;  * `curl` uses CONNECT when sending request to HTTPS destination through HTTP proxy
;;
;; Explicitly setting `tunnel?` to false when it's expected to use CONNECT
;; throws `IllegalArgumentException` to reduce the confusion
(defn http-proxy-handler
  [^InetSocketAddress address
   {:keys [user password http-headers tunnel? keep-alive? ssl?]
    :or {keep-alive? true}
    :as options}]
  (let [options' (assoc options :tunnel? (or tunnel? ssl?))]
    (when (and (nil? user) (some? password))
      (throw (IllegalArgumentException.
               "Could not setup http proxy with basic auth: 'user' is missing")))

    (when (and (some? user) (nil? password))
      (throw (IllegalArgumentException.
               "Could not setup http proxy with basic auth: 'password' is missing")))

    (when (and (false? tunnel?)
            (or (some? user)
              (some? http-headers)
              (true? ssl?)))
      (throw (IllegalArgumentException.
               (str "Proxy options given require sending CONNECT request, "
                 "but `tunnel?' option is set to 'false' explicitely. "
                 "Consider setting 'tunnel?' to 'true' or omit it at all"))))

    (if (non-tunnel-proxy? options')
      (netty/channel-outbound-handler
        :connect
        ([_ ctx remote-address local-address promise]
          (.connect ^ChannelHandlerContext ctx address local-address promise)))

      ;; this will send CONNECT request to the proxy server
      (let [headers (http-proxy-headers options')]
        (if (nil? user)
          (HttpProxyHandler. address headers)
          (HttpProxyHandler. address user password headers))))))

(defn proxy-handler [{:keys [host port protocol user password connection-timeout]
                      :or {protocol :http
                           connection-timeout 6e4}
                      :as options}]
  {:pre [(some? host)]}
  (let [port' (int (cond
                     (some? port) port
                     (= :http protocol) 80
                     (= :socks4 protocol) 1080
                     (= :socks5 protocol) 1080))
        proxy-address (InetSocketAddress. ^String host port')
        handler (case protocol
                  :http (http-proxy-handler proxy-address options)
                  :socks4 (if (some? user)
                            (Socks4ProxyHandler. proxy-address user)
                            (Socks4ProxyHandler. proxy-address))
                  :socks5 (if (some? user)
                            (Socks5ProxyHandler. proxy-address user password)
                            (Socks5ProxyHandler. proxy-address))
                  (throw
                    (IllegalArgumentException.
                      (format "Proxy protocol '%s' not supported. Use :http, :socks4 or socks5"
                        protocol))))]
    (when (instance? ProxyHandler handler)
      (.setConnectTimeoutMillis ^ProxyHandler handler connection-timeout))
    handler))

(defn pending-proxy-connection-handler [response-stream]
  (netty/channel-inbound-handler
    :exception-caught
    ([_ ctx cause]
      (if-not (instance? ProxyConnectException cause)
        (.fireExceptionCaught ^ChannelHandlerContext ctx cause)
        (let [message (.getMessage ^Throwable cause)
              headers (when (instance? HttpProxyHandler$HttpProxyConnectException cause)
                        (.headers ^HttpProxyHandler$HttpProxyConnectException cause))
              response (cond
                         (= "timeout" message)
                         (ProxyConnectionTimeoutException. cause)

                         (some? headers)
                         (ex-info message {:headers (http/headers->map headers)})

                         :else
                         cause)]
          (s/put! response-stream response)
          ;; client handler should take care of the rest
          (netty/close ctx))))

    :user-event-triggered
    ([this ctx evt]
      (when (instance? ProxyConnectionEvent evt)
        (.remove (.pipeline ctx) this))
      (.fireUserEventTriggered ^ChannelHandlerContext ctx evt))))

(defn copy-encoding-header! [^HttpResponse msg]
  (let [headers (.headers msg)]
    (when-let [encoding (.get headers http/content-encoding-name)]
      (.set headers http/origin-content-encoding-name encoding))))

(defn copy-original-encoding-handler []
  (netty/channel-inbound-handler
   :channel-read
   ([_ ctx msg]
    (when (instance? HttpResponse msg)
      (copy-encoding-header! msg))
    (.fireChannelRead ctx msg))))

(defn pipeline-builder
  [response-stream
   {:keys
    [pipeline-transform
     response-buffer-size
     max-initial-line-length
     max-header-size
     raw-stream?
     proxy-options
     ssl?
     idle-timeout
     log-activity
     decompress-body?
     save-content-encoding?]
    :or
    {pipeline-transform identity
     response-buffer-size 65536
     max-initial-line-length 65536
     max-header-size 65536
<<<<<<< HEAD
     max-chunk-size 65536
     idle-timeout 0
     decompress-body? false
     save-content-encoding? false}}]
=======
     idle-timeout 0}}]
>>>>>>> edb71e0a
  (fn [^ChannelPipeline pipeline]
    (let [handler (if raw-stream?
                    (raw-client-handler response-stream response-buffer-size)
                    (client-handler response-stream response-buffer-size))
          logger (cond
                   (instance? LoggingHandler log-activity)
                   log-activity

                   (some? log-activity)
                   (netty/activity-logger "aleph-client" log-activity)

                   :else
                   nil)]
      (doto pipeline
        (.addLast "http-client"
          (HttpClientCodec.
            max-initial-line-length
            max-header-size
            Integer/MAX_VALUE
            false
            false))
        (.addLast "streamer" ^ChannelHandler (ChunkedWriteHandler.))
        (#(when decompress-body?
            (when save-content-encoding?
              (.addLast ^ChannelPipeline %1
                        "orginal-encoding"
                        ^ChannelHandler (copy-original-encoding-handler)))
            (.addLast ^ChannelPipeline %1
                      "deflater"
                      ^ChannelHandler (HttpContentDecompressor.))))
        (.addLast "handler" ^ChannelHandler handler)
        (http/attach-idle-handlers idle-timeout))
      (when (some? proxy-options)
        (let [proxy (proxy-handler (assoc proxy-options :ssl? ssl?))]
          (.addFirst pipeline "proxy" ^ChannelHandler proxy)
          ;; well, we need to wait before the proxy responded with
          ;; HTTP/1.1 200 Connection established
          ;; before sending any requests
          (when (instance? ProxyHandler proxy)
            (.addAfter pipeline
              "proxy"
              "pending-proxy-connection"
              ^ChannelHandler
              (pending-proxy-connection-handler response-stream)))))
      (when (some? logger)
        (.addFirst pipeline "activity-logger" ^ChannelHandler logger))
      (pipeline-transform pipeline))))

(defn close-connection [f]
  (f
    {:method :get
     :url "http://example.com"
     ::close true}))

(defn http-connection
  [^InetSocketAddress remote-address
   ssl?
   {:keys [local-address
           raw-stream?
           bootstrap-transform
           name-resolver
           keep-alive?
           insecure?
           ssl-context
           response-buffer-size
           on-closed
           response-executor
           epoll?
           proxy-options
           decompress-body?]
    :or {bootstrap-transform identity
         keep-alive? true
         response-buffer-size 65536
         epoll? false
         name-resolver :default}
    :as options}]
  (let [responses (s/stream 1024 nil response-executor)
        requests (s/stream 1024 nil nil)
        host (.getHostName remote-address)
        port (.getPort remote-address)
        explicit-port? (and (pos? port) (not= port (if ssl? 443 80)))
        c (netty/create-client
            (pipeline-builder responses (assoc options :ssl? ssl?))
            (when ssl?
              (or ssl-context
                (if insecure?
                  (netty/insecure-ssl-client-context)
                  (netty/ssl-client-context))))
            bootstrap-transform
            remote-address
            local-address
            epoll?
            name-resolver)]
    (d/chain' c
      (fn [^Channel ch]

        (s/consume
          (fn [req]

            (try
              (let [proxy-options' (when (some? proxy-options)
                                     (assoc proxy-options :ssl? ssl?))
                    ^HttpRequest req' (http/ring-request->netty-request
                                        (if (non-tunnel-proxy? proxy-options')
                                          (assoc req :uri (:request-url req))
                                          req))]
                (when-not (.get (.headers req') "Host")
                  (.set (.headers req') HttpHeaderNames/HOST (str host (when explicit-port? (str ":" port)))))
                (when-not (.get (.headers req') "Connection")
                  (HttpUtil/setKeepAlive req' keep-alive?))
                (when (and (non-tunnel-proxy? proxy-options')
                        (get proxy-options :keep-alive? true)
                        (not (.get (.headers req') "Proxy-Connection")))
                  (.set (.headers req') "Proxy-Connection" "Keep-Alive"))
                (when (and decompress-body?
                           (not (.get (.headers req') "Accept-Encoding")))
                  (.set (.headers req') "Accept-Encoding" "gzip, deflate"))

                (let [body (:body req)
                      parts (:multipart req)
                      multipart? (some? parts)
                      [req' body] (cond
                                    ;; RFC #7231 4.3.8. TRACE
                                    ;; A client MUST NOT send a message body...
                                    (= :trace (:request-method req))
                                    (do
                                      (when (or (some? body) multipart?)
                                        (log/warn "TRACE request body was omitted"))
                                      [req' nil])

                                    (not multipart?)
                                    [req' body]

                                    :else
                                    (multipart/encode-request req' parts))]

                  (when-let [save-message (get req :aleph/save-request-message)]
                    ;; debug purpose only
                    ;; note, that req' is effectively mutable, so
                    ;; it will "capture" all changes made during "send-message"
                    ;; execution
                    (reset! save-message req'))

                  (when-let [save-body (get req :aleph/save-request-body)]
                    ;; might be different in case we use :multipart
                    (reset! save-body body))

                  (netty/safe-execute ch
                    (http/send-message ch true ssl? req' body))))

              ;; this will usually happen because of a malformed request
              (catch Throwable e
                (s/put! responses (d/error-deferred e)))))
          requests)

        (s/on-closed responses
          (fn []
            (when on-closed (on-closed))
            (s/close! requests)))

        (let [t0 (System/nanoTime)]
          (fn [req]
            (if (contains? req ::close)
              (netty/wrap-future (netty/close ch))
              (let [raw-stream? (get req :raw-stream? raw-stream?)
                    rsp (locking ch
                          (s/put! requests req)
                          (s/take! responses ::closed))]
                (d/chain' rsp
                  (fn [rsp]
                    (cond
                      (instance? Throwable rsp)
                      (d/error-deferred rsp)

                      (identical? ::closed rsp)
                      (d/error-deferred
                        (ex-info
                          (format "connection was closed after %.3f seconds" (/ (- (System/nanoTime) t0) 1e9))
                          {:request req}))

                      raw-stream?
                      rsp

                      :else
                      (d/chain' rsp
                        (fn [rsp]
                          (let [body (:body rsp)]

                            ;; handle connection life-cycle
                            (when-not keep-alive?
                              (if (s/stream? body)
                                (s/on-closed body #(netty/close ch))
                                (netty/close ch)))

                            (assoc rsp
                              :body
                              (bs/to-input-stream body
                                {:buffer-size response-buffer-size}))))))))))))))))

;;;

(defn websocket-frame-size [^WebSocketFrame frame]
  (-> frame .content .readableBytes))

(defn ^WebSocketClientHandshaker websocket-handshaker [uri sub-protocols extensions? headers max-frame-payload]
  (WebSocketClientHandshakerFactory/newHandshaker
    uri
    WebSocketVersion/V13
    sub-protocols
    extensions?
    (doto (DefaultHttpHeaders.) (http/map->headers! headers))
    max-frame-payload))

(defn websocket-client-handler
  ([raw-stream?
    uri
    sub-protocols
    extensions?
    headers
    max-frame-payload]
   (websocket-client-handler raw-stream?
                             uri
                             sub-protocols
                             extensions?
                             headers
                             max-frame-payload
                             nil))
  ([raw-stream?
    uri
    sub-protocols
    extensions?
    headers
    max-frame-payload
    heartbeats]
   (let [d (d/deferred)
         in (atom nil)
         desc (atom {})
         ^ConcurrentLinkedQueue pending-pings (ConcurrentLinkedQueue.)
         handshaker (websocket-handshaker uri
                                          sub-protocols
                                          extensions?
                                          headers
                                          max-frame-payload)
         closing? (AtomicBoolean. false)]

     [d

      (netty/channel-inbound-handler

       :exception-caught
       ([_ ctx ex]
        (when-not (d/error! d ex)
          (log/warn ex "error in websocket client"))
        (s/close! @in)
        (netty/close ctx))

       :channel-inactive
       ([_ ctx]
        (when (realized? d)
          ;; close only on success
          (d/chain' d s/close!)
          (http/resolve-pings! pending-pings false))
        (.fireChannelInactive ctx))

       :channel-active
       ([_ ctx]
        (let [ch (.channel ctx)]
          (reset! in (netty/buffered-source ch (constantly 1) 16))
          (.handshake handshaker ch))
        (.fireChannelActive ctx))

       :user-event-triggered
       ([_ ctx evt]
        (if (and (instance? IdleStateEvent evt)
                 (= IdleState/ALL_IDLE (.state ^IdleStateEvent evt)))
          (when (d/realized? d)
            (http/handle-heartbeat ctx @d heartbeats))
          (.fireUserEventTriggered ctx evt)))

       :channel-read
       ([_ ctx msg]
        (let [ch (.channel ctx)]
          (cond

            (not (.isHandshakeComplete handshaker))
            (try
              ;; Here we rely on the HttpObjectAggregator being added
              ;; to the pipeline in advance, so there's no chance we
              ;; could read only a partial request
              (.finishHandshake handshaker ch msg)
              (let [close-fn (fn [^CloseWebSocketFrame frame]
                               (if-not (.compareAndSet closing? false true)
                                 (do
                                   (netty/release frame)
                                   false)
                                 (do
                                   (-> (.close handshaker ch frame)
                                       netty/wrap-future
                                       (d/chain' (fn [_] (netty/close ctx))))
                                   true)))
                    coerce-fn (http/websocket-message-coerce-fn
                               ch
                               pending-pings
                               close-fn)
                    headers (http/headers->map (.headers ^HttpResponse msg))
                    subprotocol (.actualSubprotocol handshaker)
                    _ (swap! desc assoc
                             :websocket-handshake-headers headers
                             :websocket-selected-subprotocol subprotocol)
                    out (netty/sink ch false coerce-fn (fn [] @desc))]

                (s/on-closed out #(http/resolve-pings! pending-pings false))

                (d/success! d
                            (doto
                                (s/splice out @in)
                              (reset-meta! {:aleph/channel ch})))

                (s/on-drained @in #(close-fn (CloseWebSocketFrame.))))
              (catch Throwable ex
                ;; handle handshake exception
                (d/error! d ex)
                (s/close! @in)
                (netty/close ctx))
              (finally
                (netty/release msg)))

            (instance? FullHttpResponse msg)
            (let [rsp ^FullHttpResponse msg
                  content (bs/to-string (.content rsp))]
              (netty/release msg)
              (throw
               (IllegalStateException.
                (str "unexpected HTTP response, status: "
                     (.status rsp)
                     ", body: '"
                     content
                     "'"))))

            (instance? TextWebSocketFrame msg)
            (if raw-stream?
              (let [body (.content ^TextWebSocketFrame msg)]
                ;; pass ByteBuf body directly to lower next
                ;; level. it's their reponsibility to release
                (netty/put! ch @in body))
              (let [text (.text ^TextWebSocketFrame msg)]
                (netty/release msg)
                (netty/put! ch @in text)))

            (instance? BinaryWebSocketFrame msg)
            (let [frame (.content ^BinaryWebSocketFrame msg)]
              (netty/put! ch @in
                          (if raw-stream?
                            frame
                            (netty/release-buf->array frame))))

            (instance? PongWebSocketFrame msg)
            (do
              (netty/release msg)
              (http/resolve-pings! pending-pings true))

            (instance? PingWebSocketFrame msg)
            (let [frame (.content ^PingWebSocketFrame msg)]
              (netty/write-and-flush  ch (PongWebSocketFrame. frame)))

            ;; todo(kachayev): check RFC what should we do in case
            ;;                 we've got > 1 closing frame from the
            ;;                 server
            (instance? CloseWebSocketFrame msg)
            (let [frame ^CloseWebSocketFrame msg]
              (when (realized? d)
                (swap! desc assoc
                       :websocket-close-code (.statusCode frame)
                       :websocket-close-msg (.reasonText frame)))
              (netty/release msg)
              (netty/close ctx))

            :else
            (.fireChannelRead ctx msg)))))])))

(defn websocket-connection
  [uri
   {:keys [raw-stream?
           insecure?
           ssl-context
           headers
           local-address
           bootstrap-transform
           pipeline-transform
           epoll?
           sub-protocols
           extensions?
           max-frame-payload
           max-frame-size
           compression?
           heartbeats]
    :or {bootstrap-transform identity
         pipeline-transform identity
         raw-stream? false
         epoll? false
         sub-protocols nil
         extensions? false
         max-frame-payload 65536
         max-frame-size 1048576
         compression? false}
    :as options}]

  (when (and (true? (:compression? options))
             (false? (:extensions? options)))
    (throw (IllegalArgumentException.
            "Per-message deflate requires extensions to be allowed")))

  (let [uri (URI. uri)
        scheme (.getScheme uri)
        _ (assert (#{"ws" "wss"} scheme) "scheme must be one of 'ws' or 'wss'")
        ssl? (= "wss" scheme)
        heartbeats (when (some? heartbeats)
                     (merge
                      {:send-after-idle 3e4
                       :payload nil
                       :timeout nil}
                      heartbeats))
        [s handler] (websocket-client-handler
                      raw-stream?
                      uri
                      sub-protocols
                      (or extensions? compression?)
                      headers
                      max-frame-payload
                      heartbeats)]
    (d/chain'
      (netty/create-client
       (fn [^ChannelPipeline pipeline]
          (doto pipeline
            (.addLast "http-client" (HttpClientCodec.))
            (.addLast "aggregator" (HttpObjectAggregator. 16384))
            (.addLast "websocket-frame-aggregator" (WebSocketFrameAggregator. max-frame-size))
            (#(when compression?
                (.addLast ^ChannelPipeline %
                          "websocket-deflater"
                          WebSocketClientCompressionHandler/INSTANCE)))
            (http/attach-heartbeats-handler heartbeats)
            (.addLast "handler" ^ChannelHandler handler)
            pipeline-transform))
        (when ssl?
          (or ssl-context
            (if insecure?
              (netty/insecure-ssl-client-context)
              (netty/ssl-client-context))))
        bootstrap-transform
        (InetSocketAddress.
          (.getHost uri)
          (int
            (if (neg? (.getPort uri))
              (if ssl? 443 80)
              (.getPort uri))))
        local-address
        epoll?)
      (fn [_]
        s))))<|MERGE_RESOLUTION|>--- conflicted
+++ resolved
@@ -423,14 +423,9 @@
      response-buffer-size 65536
      max-initial-line-length 65536
      max-header-size 65536
-<<<<<<< HEAD
-     max-chunk-size 65536
      idle-timeout 0
      decompress-body? false
      save-content-encoding? false}}]
-=======
-     idle-timeout 0}}]
->>>>>>> edb71e0a
   (fn [^ChannelPipeline pipeline]
     (let [handler (if raw-stream?
                     (raw-client-handler response-stream response-buffer-size)
