(ns aleph.http.core
  (:require
    [manifold.stream :as s]
    [manifold.deferred :as d]
    [aleph.netty :as netty]
    [clojure.tools.logging :as log]
    [clojure.set :as set]
    [clojure.string :as str]
    [byte-streams :as bs]
    [potemkin :as p])
  (:import
    [io.netty.channel
     Channel
     DefaultFileRegion
     ChannelFuture
     ChannelFutureListener
     ChannelPipeline
     ChannelHandler]
    [io.netty.buffer
     ByteBuf]
    [java.nio
     ByteBuffer]
    [io.netty.handler.codec.http
     DefaultHttpRequest DefaultLastHttpContent
     DefaultHttpResponse DefaultFullHttpRequest
     FullHttpRequest
     HttpHeaders HttpUtil HttpContent
     HttpMethod HttpRequest HttpMessage
     HttpResponse HttpResponseStatus
     DefaultHttpContent
     HttpVersion
     LastHttpContent HttpChunkedInput]
    [io.netty.handler.timeout
     IdleState
     IdleStateEvent
     IdleStateHandler]
    [io.netty.handler.stream
<<<<<<< HEAD
     ChunkedFile ChunkedWriteHandler]
    [io.netty.handler.codec.http.websocketx
     WebSocketFrame
     PingWebSocketFrame
     TextWebSocketFrame
     BinaryWebSocketFrame]
=======
     ChunkedInput ChunkedFile ChunkedWriteHandler]
>>>>>>> 0319133f
    [java.io
     File
     RandomAccessFile
     Closeable]
    [java.util.concurrent
     ConcurrentHashMap
     ConcurrentLinkedQueue
     TimeUnit]
    [java.util.concurrent.atomic
     AtomicBoolean]))

(def non-standard-keys
  (let [ks ["Content-MD5"
            "ETag"
            "WWW-Authenticate"
            "X-XSS-Protection"
            "X-WebKit-CSP"
            "X-UA-Compatible"
            "X-ATT-DeviceId"
            "DNT"
            "P3P"
            "TE"]]
    (zipmap
      (map str/lower-case ks)
      (map #(HttpHeaders/newEntity %) ks))))

(def ^ConcurrentHashMap cached-header-keys (ConcurrentHashMap.))

(defn normalize-header-key
  "Normalizes a header key to `Ab-Cd` format."
  [s]
  (if-let [s' (.get cached-header-keys s)]
    s'
    (let [s' (str/lower-case (name s))
          s' (or
               (non-standard-keys s')
               (->> (str/split s' #"-")
                 (map str/capitalize)
                 (str/join "-")
                 HttpHeaders/newEntity))]

      ;; in practice this should never happen, so we
      ;; can be stupid about cache expiration
      (when (< 10000 (.size cached-header-keys))
        (.clear cached-header-keys))

      (.put cached-header-keys s s')
      s')))

(p/def-map-type HeaderMap
  [^HttpHeaders headers
   added
   removed
   mta]
  (meta [_]
    mta)
  (with-meta [_ m]
    (HeaderMap.
      headers
      added
      removed
      m))
  (keys [_]
    (set/difference
      (set/union
        (set (map str/lower-case (.names headers)))
        (set (keys added)))
      (set removed)))
  (assoc [_ k v]
    (HeaderMap.
      headers
      (assoc added k v)
      (disj removed k)
      mta))
  (dissoc [_ k]
    (HeaderMap.
      headers
      (dissoc added k)
      (conj (or removed #{}) k)
      mta))
  (get [_ k default-value]
    (if (contains? removed k)
      default-value
      (if-let [e (find added k)]
        (val e)
        (let [k' (str/lower-case (name k))
              vs (.getAll headers k')]
          (if (.isEmpty vs)
            default-value
            (if (== 1 (.size vs))
              (.get vs 0)
              (str/join "," vs))))))))

(defn headers->map [^HttpHeaders h]
  (HeaderMap. h nil nil nil))

(defn map->headers! [^HttpHeaders h m]
  (doseq [e m]
    (let [k (normalize-header-key (key e))
          v (val e)]

      (cond
        (nil? v)
        (throw (IllegalArgumentException. (str "nil value for header key '" k "'")))

        (sequential? v)
        (.add h ^CharSequence k ^Iterable v)

        :else
        (.add h ^CharSequence k ^Object v)))))

(defn ring-response->netty-response [m]
  (let [status (get m :status 200)
        headers (get m :headers)
        rsp (DefaultHttpResponse.
              HttpVersion/HTTP_1_1
              (HttpResponseStatus/valueOf status)
              false)]
    (when headers
      (map->headers! (.headers rsp) headers))
    rsp))

(defn ring-request->netty-request [m]
  (let [headers (get m :headers)
        req (DefaultHttpRequest.
              HttpVersion/HTTP_1_1
              (-> m (get :request-method) name str/upper-case HttpMethod/valueOf)
              (str (get m :uri)
                (when-let [q (get m :query-string)]
                  (str "?" q))))]
    (when headers
      (map->headers! (.headers req) headers))
    req))

(defn ring-request->full-netty-request [m]
  (let [headers (get m :headers)
        req (DefaultFullHttpRequest.
              HttpVersion/HTTP_1_1
              (-> m (get :request-method) name str/upper-case HttpMethod/valueOf)
              (str (get m :uri)
                (when-let [q (get m :query-string)]
                  (str "?" q)))
              (netty/to-byte-buf (:body m)))]
    (when headers
      (map->headers! (.headers req) headers))
    req))

(p/def-derived-map NettyRequest
  [^HttpRequest req
   ssl?
   ^Channel ch
   ^AtomicBoolean websocket?
   question-mark-index
   body]
  :uri (let [idx (long question-mark-index)]
         (if (neg? idx)
           (.getUri req)
           (.substring (.getUri req) 0 idx)))
  :query-string (let [uri (.getUri req)]
                  (if (neg? question-mark-index)
                    nil
                    (.substring uri (unchecked-inc question-mark-index))))
  :headers (-> req .headers headers->map)
  :request-method (-> req .getMethod .name str/lower-case keyword)
  :body body
  :scheme (if ssl? :https :http)
  :aleph/keep-alive? (HttpHeaders/isKeepAlive req)
  :server-name (netty/channel-server-name ch)
  :server-port (netty/channel-server-port ch)
  :remote-addr (netty/channel-remote-address ch))

(p/def-derived-map NettyResponse [^HttpResponse rsp complete body]
  :status (-> rsp .getStatus .code)
  :aleph/keep-alive? (HttpHeaders/isKeepAlive rsp)
  :headers (-> rsp .headers headers->map)
  :aleph/complete complete
  :body body)

(defn netty-request->ring-request [^HttpRequest req ssl? ch body]
  (assoc
    (->NettyRequest
      req
      ssl?
      ch
      (AtomicBoolean. false)
      (-> req .getUri (.indexOf (int 63))) body)
    :aleph/request-arrived (System/nanoTime)))

(defn netty-response->ring-response [rsp complete body]
  (->NettyResponse rsp complete body))

;;;

(defn has-content-length? [^HttpMessage msg]
  (-> msg .headers (.contains "Content-Length")))

(defn try-set-content-length! [^HttpMessage msg ^long length]
  (when-not (has-content-length? msg)
    (HttpHeaders/setContentLength msg length)))

(def empty-last-content LastHttpContent/EMPTY_LAST_CONTENT)

(let [ary-class (class (byte-array 0))]
  (defn coerce-element [ch x]
    (if (or
          (instance? String x)
          (instance? ary-class x)
          (instance? ByteBuffer x)
          (instance? ByteBuf x))
      x
      (str x))))

(defn chunked-writer-enabled? [^Channel ch]
  (some? (-> ch netty/channel .pipeline (.get ChunkedWriteHandler))))

(defn send-streaming-body [ch ^HttpMessage msg body]

  (HttpUtil/setTransferEncodingChunked msg (boolean (not (has-content-length? msg))))
  (netty/write ch msg)

  (if-let [body' (if (sequential? body)

                   (let [buf (netty/allocate ch)
                         pending? (instance? clojure.lang.IPending body)]
                     (loop [s (map (partial coerce-element ch) body)]
                       (cond

                         (and pending? (not (realized? s)))
                         (do
                           (netty/write-and-flush ch buf)
                           s)

                         (empty? s)
                         (do
                           (netty/write-and-flush ch buf)
                           nil)

                         (or (not pending?) (realized? s))
                         (let [x (first s)]
                           (netty/append-to-buf! buf x)
                           (recur (rest s)))

                         :else
                         (do
                           (netty/write-and-flush ch buf)
                           s))))

                   (do
                     (netty/flush ch)
                     body))]

    (let [src (if (or (sequential? body') (s/stream? body'))
                (->> body'
                  s/->source
                  (s/map (fn [x]
                           (try
                             (netty/to-byte-buf x)
                             (catch Throwable e
                               (log/error e "error converting " (.getName (class x)) " to ByteBuf")
                               (netty/close ch))))))
                (netty/to-byte-buf-stream body' 8192))

          sink (netty/sink ch false #(DefaultHttpContent. %))]

      (s/connect src sink)

      (-> ch
        netty/channel
        .closeFuture
        netty/wrap-future
        (d/chain' (fn [_] (if (s/stream? body')
                            (s/close! body')
                            (s/close! src)))))

      (let [d (d/deferred)]
        (s/on-closed sink
          (fn []

            (when (instance? Closeable body)
              (.close ^Closeable body))

            (.execute (-> ch aleph.netty/channel .eventLoop)
              #(d/success! d
                 (netty/write-and-flush ch empty-last-content)))))
        d))

    (netty/write-and-flush ch empty-last-content)))

(defn send-chunked-file [ch ^HttpMessage msg ^File file]
  (let [raf (RandomAccessFile. file "r")
        len (.length raf)
        ci (HttpChunkedInput. (ChunkedFile. raf))]
    (try-set-content-length! msg len)
    (netty/write ch msg)
    (netty/write-and-flush ch ci)))

(defn send-chunked-body [ch ^HttpMessage msg ^ChunkedInput body]
  (netty/write ch msg)
  (netty/write-and-flush ch body))

(defn send-file-region [ch ^HttpMessage msg ^File file]
  (let [raf (RandomAccessFile. file "r")
        len (.length raf)
        fc (.getChannel raf)
        fr (DefaultFileRegion. fc 0 len)]
    (try-set-content-length! msg len)
    (netty/write ch msg)
    (netty/write ch fr)
    (netty/write-and-flush ch empty-last-content)))

(defn send-file-body [ch ssl? ^HttpMessage msg ^File file]
  (cond
    ssl?
    (send-streaming-body ch msg
      (-> file
        (bs/to-byte-buffers {:chunk-size 1e6})
        s/->source))

    (chunked-writer-enabled? ch)
    (send-chunked-file ch msg file)

    :else
    (send-file-region ch msg file)))

(defn send-contiguous-body [ch ^HttpMessage msg body]
  (let [omitted? (identical? :aleph/omitted body)
        body (if (or (nil? body) omitted?)
               empty-last-content
               (DefaultLastHttpContent. (netty/to-byte-buf ch body)))
        length (-> ^HttpContent body .content .readableBytes)]

    (when-not omitted?
      (if (instance? HttpResponse msg)
        (let [code (-> ^HttpResponse msg .getStatus .code)]
          (when-not (or (<= 100 code 199) (= 204 code))
            (try-set-content-length! msg length)))
        (try-set-content-length! msg length)))

    (netty/write ch msg)
    (netty/write-and-flush ch body)))

(let [ary-class (class (byte-array 0))

      ;; extracted to make `send-message` more inlineable
      handle-cleanup
      (fn [ch f]
        (-> f
          (d/chain'
            (fn [^ChannelFuture f]
              (if f
                (.addListener f ChannelFutureListener/CLOSE)
                (netty/close ch))))
          (d/catch' (fn [_]))))]

  (defn send-message
    [ch keep-alive? ssl? ^HttpMessage msg body]

    (let [f (cond

              (or
                (nil? body)
                (identical? :aleph/omitted body)
                (instance? String body)
                (instance? ary-class body)
                (instance? ByteBuffer body)
                (instance? ByteBuf body))
              (send-contiguous-body ch msg body)

              (instance? ChunkedInput body)
              (send-chunked-body ch msg body)

              (instance? File body)
              (send-file-body ch ssl? msg body)

              :else
              (let [class-name (.getName (class body))]
                (try
                  (send-streaming-body ch msg body)
                  (catch Throwable e
                    (log/error e "error sending body of type " class-name)))))]

      (when-not keep-alive?
        (handle-cleanup ch f))

      f)))

(deftype WebsocketPing [deferred payload])

(defn resolve-pings! [^ConcurrentLinkedQueue pending-pings v]
  (loop []
    (when-let [^WebsocketPing ping (.poll pending-pings)]
      (let [d' (.-deferred ping)]
        (when (not (realized? d'))
          (try
            (d/success! d' v)
            (catch Throwable e
              (log/error e "error in ping callback")))))
      (recur))))

(defn websocket-message-coerce-fn [^Channel ch ^ConcurrentLinkedQueue pending-pings]
  (fn [msg]
    (condp instance? msg
      WebSocketFrame
      msg

      WebsocketPing
      (let [^WebsocketPing msg msg
            ;; this check should be safe as we rely on the strictly sequential
            ;; processing of all messages put onto the same stream
            send-ping? (.isEmpty pending-pings)]
        (.offer pending-pings msg)
        (when send-ping?
          (if-some [payload (.-payload msg)]
            (->> payload
                 (netty/to-byte-buf ch)
                 (PingWebSocketFrame.))
            (PingWebSocketFrame.))))

      CharSequence
      (TextWebSocketFrame. (bs/to-string msg))

      (BinaryWebSocketFrame. (netty/to-byte-buf ch (netty/acquire msg))))))

(defn close-on-idle-handler []
  (netty/channel-handler
   :user-event-triggered
   ([_ ctx evt]
    (if (and (instance? IdleStateEvent evt)
             (= IdleState/ALL_IDLE (.state ^IdleStateEvent evt)))
      (netty/close ctx)
      (.fireUserEventTriggered ctx evt)))))

(defn attach-idle-handlers [^ChannelPipeline pipeline idle-timeout]
  (if (pos? idle-timeout)
    (doto pipeline
      (.addLast "idle" ^ChannelHandler (IdleStateHandler. 0 0 idle-timeout TimeUnit/MILLISECONDS))
      (.addLast "idle-close" ^ChannelHandler (close-on-idle-handler)))
    pipeline))<|MERGE_RESOLUTION|>--- conflicted
+++ resolved
@@ -35,16 +35,12 @@
      IdleStateEvent
      IdleStateHandler]
     [io.netty.handler.stream
-<<<<<<< HEAD
-     ChunkedFile ChunkedWriteHandler]
+     ChunkedInput ChunkedFile ChunkedWriteHandler]
     [io.netty.handler.codec.http.websocketx
      WebSocketFrame
      PingWebSocketFrame
      TextWebSocketFrame
      BinaryWebSocketFrame]
-=======
-     ChunkedInput ChunkedFile ChunkedWriteHandler]
->>>>>>> 0319133f
     [java.io
      File
      RandomAccessFile
