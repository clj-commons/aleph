--- conflicted
+++ resolved
@@ -446,7 +446,6 @@
               (log/error e "error in ping callback")))))
       (recur))))
 
-<<<<<<< HEAD
 (defn websocket-message-coerce-fn
   ([ch pending-pings]
    (websocket-message-coerce-fn ch pending-pings nil))
@@ -492,32 +491,7 @@
        CharSequence
        (TextWebSocketFrame. (bs/to-string msg))
 
-       (BinaryWebSocketFrame. (netty/to-byte-buf ch (netty/acquire msg)))))))
-=======
-(defn websocket-message-coerce-fn [^Channel ch ^ConcurrentLinkedQueue pending-pings]
-  (fn [msg]
-    (condp instance? msg
-      WebSocketFrame
-      msg
-
-      WebsocketPing
-      (let [^WebsocketPing msg msg
-            ;; this check should be safe as we rely on the strictly sequential
-            ;; processing of all messages put onto the same stream
-            send-ping? (.isEmpty pending-pings)]
-        (.offer pending-pings msg)
-        (when send-ping?
-          (if-some [payload (.-payload msg)]
-            (->> payload
-                 (netty/to-byte-buf ch)
-                 (PingWebSocketFrame.))
-            (PingWebSocketFrame.))))
-
-      CharSequence
-      (TextWebSocketFrame. (bs/to-string msg))
-
-      (BinaryWebSocketFrame. (netty/to-byte-buf ch msg)))))
->>>>>>> 626bec56
+       (BinaryWebSocketFrame. (netty/to-byte-buf ch msg))))))
 
 (defn close-on-idle-handler []
   (netty/channel-handler
