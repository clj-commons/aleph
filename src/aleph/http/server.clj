--- conflicted
+++ resolved
@@ -30,11 +30,8 @@
      ChannelHandlerContext
      ChannelHandler
      ChannelPipeline]
-<<<<<<< HEAD
     [io.netty.channel.unix DomainSocketAddress]
-=======
     [io.netty.channel.embedded EmbeddedChannel]
->>>>>>> ea2c9ab4
     [io.netty.handler.stream ChunkedWriteHandler]
     [io.netty.handler.timeout
      IdleState
@@ -521,15 +518,11 @@
            manual-ssl?
            shutdown-executor?
            epoll?
-<<<<<<< HEAD
            kqueue?
-           compression?]
-=======
            compression?
            log-activity
            continue-handler
            continue-executor]
->>>>>>> ea2c9ab4
     :or {bootstrap-transform identity
          pipeline-transform identity
          shutdown-executor? true
@@ -581,20 +574,6 @@
       (pipeline-builder
         handler
         pipeline-transform
-<<<<<<< HEAD
-        (assoc options
-               :executor executor
-               :ssl? (or manual-ssl? (boolean ssl-context))))
-      ssl-context
-      bootstrap-transform
-      (when (and shutdown-executor? (instance? ExecutorService executor))
-        #(.shutdown ^ExecutorService executor))
-      (netty/coerce-socket-address {:socket-address socket-address
-                                    :unix-socket unix-socket
-                                    :port port})
-      epoll?
-      kqueue?)))
-=======
         (assoc options :executor executor :ssl? (or manual-ssl? (boolean ssl-context)) :continue-executor continue-executor'))
       ssl-context
       bootstrap-transform
@@ -605,10 +584,12 @@
              (.shutdown ^ExecutorService executor))
            (when (instance? ExecutorService continue-executor)
              (.shutdown ^ExecutorService continue-executor))))
-      (if socket-address socket-address (InetSocketAddress. port))
+      (netty/coerce-socket-address {:socket-address socket-address
+                                    :unix-socket unix-socket
+                                    :port port})
       epoll?
+      kqueue?
       logger)))
->>>>>>> ea2c9ab4
 
 ;;;
 
