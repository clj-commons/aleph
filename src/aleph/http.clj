(ns aleph.http
  (:refer-clojure :exclude [get])
  (:require
   [clojure.string :as str]
   [manifold.deferred :as d]
   [manifold.executor :as executor]
   [manifold.stream :as s]
   [aleph.flow :as flow]
   [aleph.http
    [server :as server]
    [client :as client]
    [client-middleware :as middleware]
    [core :as http-core]]
   [aleph.netty :as netty]
   [clojure.java.io :as io])
  (:import
   [io.aleph.dirigiste Pools]
   [aleph.utils
    PoolTimeoutException
    ConnectionTimeoutException
    RequestTimeoutException
    ReadTimeoutException]
   [java.net
    URI
    InetSocketAddress]
   [java.util.concurrent
    TimeoutException]))

(defn start-server
  "Starts an HTTP server using the provided Ring `handler`.  Returns a server object which can be stopped
   via `java.io.Closeable.close()`, and whose port can be discovered with `aleph.netty/port`.


   |:---------|:-------------
   | `port` | the port the server will bind to.  If `0`, the server will bind to a random port.
   | `socket-address` |  a `java.net.SocketAddress` specifying both the port and interface to bind to.
   | `bootstrap-transform` | a function that takes an `io.netty.bootstrap.ServerBootstrap` object, which represents the server, and modifies it.
   | `ssl-context` | an `io.netty.handler.ssl.SslContext` object if an SSL connection is desired |
   | `manual-ssl?` | set to `true` to indicate that SSL is active, but the caller is managing it (this implies `:ssl-context` is nil). For example, this can be used if you want to use configure SNI (perhaps in `:pipeline-transform`) to select the SSL context based on the client's indicated host name. |
   | `pipeline-transform` | a function that takes an `io.netty.channel.ChannelPipeline` object, which represents a connection, and modifies it.
   | `executor` | a `java.util.concurrent.Executor` which is used to handle individual requests.  To avoid this indirection you may specify `:none`, but in this case extreme care must be taken to avoid blocking operations on the handler's thread.
   | `shutdown-executor?` | if `true`, the executor will be shut down when `.close()` is called on the server, defaults to `true`.
   | `request-buffer-size` | the maximum body size, in bytes, which the server will allow to accumulate before invoking the handler, defaults to `16384`.  This does *not* represent the maximum size request the server can handle (which is unbounded), and is only a means of maximizing performance.
   | `raw-stream?` | if `true`, bodies of requests will not be buffered at all, and will be represented as Manifold streams of `io.netty.buffer.ByteBuf` objects rather than as an `InputStream`.  This will minimize copying, but means that care must be taken with Netty's buffer reference counting.  Only recommended for advanced users.
   | `rejected-handler` | a spillover request-handler which is invoked when the executor's queue is full, and the request cannot be processed.  Defaults to a `503` response.
   | `max-initial-line-length` | the maximum characters that can be in the initial line of the request, defaults to `8192`
   | `max-header-size` | the maximum characters that can be in a single header entry of a request, defaults to `8192`
   | `max-chunk-size` | the maximum characters that can be in a single chunk of a streamed request, defaults to `16384`
   | `epoll?` | if `true`, uses `epoll` when available, defaults to `false`
   | `compression?` | when `true` enables http compression, defaults to `false`
   | `compression-level` | optional compression level, `1` yields the fastest compression and `9` yields the best compression, defaults to `6`. When set, enables http content compression regardless of the `compression?` flag value
   | `idle-timeout` | when set, forces keep-alive connections to be closed after an idle time, in milliseconds
   | `continue-handler` | optional handler which is invoked when header sends \"Except: 100-continue\" header to test whether the request should be accepted or rejected. Handler should return `true`, `false`, ring responseo to be used as a reject response or deferred that yields one of those.
   | `continue-executor` | optional `java.util.concurrent.Executor` which is used to handle requests passed to :continue-handler.  To avoid this indirection you may specify `:none`, but in this case extreme care must be taken to avoid blocking operations on the handler's thread."
  [handler options]
  (server/start-server handler options))

(defn- create-connection
  "Returns a deferred that yields a function which, given an HTTP request, returns
   a deferred representing the HTTP response.  If the server disconnects, all responses
   will be errors, and a new connection must be created."
  [^URI uri options middleware on-closed]
  (let [scheme (.getScheme uri)
        ssl? (= "https" scheme)]
    (-> (client/http-connection
          (InetSocketAddress/createUnresolved
            (.getHost uri)
            (int
              (or
                (when (pos? (.getPort uri)) (.getPort uri))
                (if ssl? 443 80))))
          ssl?
          (if on-closed
            (assoc options :on-closed on-closed)
            options))

      (d/chain' middleware))))

(def ^:private connection-stats-callbacks (atom #{}))

(defn register-connection-stats-callback
  "Registers a callback which will be called with connection-pool stats."
  [c]
  (swap! connection-stats-callbacks conj c))

(defn unregister-connection-stats-callback
  "Unregisters a previous connection-pool stats callback."
  [c]
  (swap! connection-stats-callbacks disj c))

(def default-response-executor
  (flow/utilization-executor 0.9 256 {:onto? false}))

(defn connection-pool
  "Returns a connection pool which can be used as an argument in `request`.

   |:---|:---
   | `connections-per-host` | the maximum number of simultaneous connections to any host
   | `total-connections` | the maximum number of connections across all hosts
   | `target-utilization` | the target utilization of connections per host, within `[0,1]`, defaults to `0.9`
   | `stats-callback` | an optional callback which is invoked with a map of hosts onto usage statistics every ten seconds
   | `max-queue-size` | the maximum number of pending acquires from the pool that are allowed before `acquire` will start to throw a `java.util.concurrent.RejectedExecutionException`, defaults to `65536`
   | `control-period` | the interval, in milliseconds, between use of the controller to adjust the size of the pool, defaults to `60000`
   | `dns-options` | an optional map with async DNS resolver settings, for more information check `aleph.netty/dns-resolver-group`. When set, ignores `name-resolver` setting from `connection-options` in favor of shared DNS resolver instance
   | `middleware` | a function to modify request before sending, defaults to `aleph.http.client-middleware/wrap-request`

   the `connection-options` are a map describing behavior across all connections:

   |:---|:---
   | `ssl-context` | an `io.netty.handler.ssl.SslContext` object, only required if a custom context is required
   | `local-address` | an optional `java.net.SocketAddress` describing which local interface should be used
   | `bootstrap-transform` | a function that takes an `io.netty.bootstrap.Bootstrap` object and modifies it.
   | `pipeline-transform` | a function that takes an `io.netty.channel.ChannelPipeline` object, which represents a connection, and modifies it.
   | `insecure?` | if `true`, ignores the certificate for any `https://` domains
   | `response-buffer-size` | the amount of the response, in bytes, that is buffered before the request returns, defaults to `65536`.  This does *not* represent the maximum size response that the client can handle (which is unbounded), and is only a means of maximizing performance.
   | `keep-alive?` | if `true`, attempts to reuse connections for multiple requests, defaults to `true`.
   | `idle-timeout` | when set, forces keep-alive connections to be closed after an idle time, in milliseconds.
   | `epoll?` | if `true`, uses `epoll` when available, defaults to `false`
   | `raw-stream?` | if `true`, bodies of responses will not be buffered at all, and represented as Manifold streams of `io.netty.buffer.ByteBuf` objects rather than as an `InputStream`.  This will minimize copying, but means that care must be taken with Netty's buffer reference counting.  Only recommended for advanced users.
   | `max-initial-line-length` | the maximum length of the initial line (e.g. HTTP/1.0 200 OK), defaults to `65536`
   | `max-header-size` | the maximum characters that can be in a single header entry of a response, defaults to `65536`
   | `max-chunk-size` | the maximum characters that can be in a single chunk of a streamed response, defaults to `65536`
   | `name-resolver` | specify the mechanism to resolve the address of the unresolved named address. When not set or equals to `:default`, JDK's built-in domain name lookup mechanism is used (blocking). Set to`:noop` not to resolve addresses or pass an instance of `io.netty.resolver.AddressResolverGroup` you need. Note, that if the appropriate connection-pool is created with dns-options shared DNS resolver would be used
   | `proxy-options` | a map to specify proxy settings. HTTP, SOCKS4 and SOCKS5 proxies are supported. Note, that when using proxy `connections-per-host` configuration is still applied to the target host disregarding tunneling settings. If you need to limit number of connections to the proxy itself use `total-connections` setting.
   | `response-executor` | optional `java.util.concurrent.Executor` that will execute response callbacks
   | `log-activity` | when set, logs all events on each channel (connection) with a log level given. Accepts either one of `:trace`, `:debug`, `:info`, `:warn`, `:error` or an instance of `io.netty.handler.logging.LogLevel`. Note, that this setting *does not* enforce any changes to the logging configuration (default configuration is `INFO`, so you won't see any `DEBUG` or `TRACE` level messages, unless configured explicitly)
   | `decompress-body?` | when set to `true`, automatically decompresses the resulting gzip or deflate stream if the `Content-Encoding` header is found on the response, defaults to `false`
   | `save-content-encoding?` | set to `true` to get information about Content-Encoding of the response before decompression, defaults to `false`

   Supported `proxy-options` are

   |:---|:---
   | `host` | host of the proxy server
   | `port` | an optional port to establish connection (defaults to 80 for http and 1080 for socks proxies)
   | `protocol` | one of `:http`, `:socks4` or `:socks5` (defaults to `:http`)
   | `user` | an optional auth username
   | `password` | an optional auth password
   | `http-headers` | (HTTP proxy only) an optional map to set additional HTTP headers when establishing connection to the proxy server
   | `tunnel?` | (HTTP proxy only) if `true`, sends HTTP CONNECT to the proxy and waits for the 'HTTP/1.1 200 OK' response before sending any subsequent requests. Defaults to `false`. When using authorization or specifying additional headers uses tunneling disregarding this setting
   | `connection-timeout` | timeout in milliseconds for the tunnel become established, defaults to 60 seconds, setting is ignored when tunneling is not used."
  [{:keys [connections-per-host
           total-connections
           target-utilization
           connection-options
           dns-options
           stats-callback
           control-period
           middleware
           max-queue-size]
    :or {connections-per-host 8
         total-connections 1024
         target-utilization 0.9
         control-period 60000
         middleware middleware/wrap-request
         max-queue-size 65536}}]
  (when (and (false? (:keep-alive? connection-options))
             (pos? (:idle-timeout connection-options 0)))
    (throw
     (IllegalArgumentException.
      ":idle-timeout option is not allowed when :keep-alive? is explicitly disabled")))

<<<<<<< HEAD
  (when (and (not (:decompress-body? connection-options))
             (true? (:save-content-encoding? connection-options false)))
    (throw
     (IllegalArgumentException.
      "Using :save-content-encoding? option with disabled auto decompression is disabled")))

  (let [conn-options' (cond-> connection-options
                        (some? dns-options)
                        (assoc :name-resolver (netty/dns-resolver-group dns-options)))
=======
  (let [log-activity (:log-activity connection-options)
        dns-options' (if-not (and (some? dns-options)
                                  (not (contains? dns-options :epoll?)))
                       dns-options
                       (let [epoll? (:epoll? connection-options false)]
                         (assoc dns-options :epoll? epoll?)))
        conn-options' (cond-> connection-options
                        (some? dns-options')
                        (assoc :name-resolver (netty/dns-resolver-group dns-options'))

                        (some? log-activity)
                        (assoc :log-activity (netty/activity-logger "aleph-client" log-activity)))
>>>>>>> d3dc2e98
        p (promise)
        pool (flow/instrumented-pool
              {:generate (fn [host]
                           (let [c (promise)
                                 conn (create-connection
                                       host
                                       conn-options'
                                       middleware
                                       #(flow/dispose @p host [@c]))]
                             (deliver c conn)
                             [conn]))
               :destroy (fn [_ c]
                          (d/chain' c
                                    first
                                    client/close-connection))
               :control-period control-period
               :max-queue-size max-queue-size
               :controller (Pools/utilizationController
                            target-utilization
                            connections-per-host
                            total-connections)
               :stats-callback stats-callback})]
    @(deliver p pool)))

(def default-connection-pool
  (connection-pool
    {:stats-callback
     (fn [s]
       (doseq [c @connection-stats-callbacks]
         (c s)))}))

(defn websocket-client
  "Given a url, returns a deferred which yields a duplex stream that can be used to
   communicate with a server over the WebSocket protocol.

   |:---|:---
   | `raw-stream?` | if `true`, the connection will emit raw `io.netty.buffer.ByteBuf` objects rather than strings or byte-arrays.  This will minimize copying, but means that care must be taken with Netty's buffer reference counting.  Only recommended for advanced users.
   | `insecure?` | if `true`, the certificates for `wss://` will be ignored.
   | `ssl-context` | an `io.netty.handler.ssl.SslContext` object, only required if a custom context is required
   | `extensions?` | if `true`, the websocket extensions will be supported.
   | `sub-protocols` | a string with a comma seperated list of supported sub-protocols.
   | `headers` | the headers that should be included in the handshake
   | `compression?` | when set to `true`, enables client to use permessage-deflate compression extension, defaults to `false`.
   | `pipeline-transform` | an optional function that takes an `io.netty.channel.ChannelPipeline` object, which represents a connection, and modifies it.
   | `max-frame-payload` | maximum allowable frame payload length, in bytes, defaults to `65536`.
   | `max-frame-size` | maximum aggregate message size, in bytes, defaults to `1048576`.
   | `bootstrap-transform` | an optional function that takes an `io.netty.bootstrap.Bootstrap` object and modifies it.
   | `epoll?` | if `true`, uses `epoll` when available, defaults to `false`
   | `heartbeats` | optional configuration to send Ping frames to the server periodically (if the connection is idle), configuration keys are `:send-after-idle` (in milliseconds), `:payload` (optional, empty frame by default) and `:timeout` (optional, to close the connection if Pong is not received after specified timeout)."
  ([url]
    (websocket-client url nil))
  ([url options]
    (client/websocket-connection url options)))

(defn websocket-connection
  "Given an HTTP request that can be upgraded to a WebSocket connection, returns a
   deferred which yields a duplex stream that can be used to communicate with the
   client over the WebSocket protocol.

   |:---|:---
   | `raw-stream?` | if `true`, the connection will emit raw `io.netty.buffer.ByteBuf` objects rather than strings or byte-arrays.  This will minimize copying, but means that care must be taken with Netty's buffer reference counting.  Only recommended for advanced users.
   | `headers` | the headers that should be included in the handshake
   | `compression?` | when set to `true`, enables permessage-deflate compression extention support for the connection, defaults to `false`.
   | `pipeline-transform` | an optional function that takes an `io.netty.channel.ChannelPipeline` object, which represents a connection, and modifies it.
   | `max-frame-payload` | maximum allowable frame payload length, in bytes, defaults to `65536`.
   | `max-frame-size` | maximum aggregate message size, in bytes, defaults to `1048576`.
   | `allow-extensions?` | if true, allows extensions to the WebSocket protocol, defaults to `false`.
   | `heartbeats` | optional configuration to send Ping frames to the client periodically (if the connection is idle), configuration keys are `:send-after-idle` (in milliseconds), `:payload` (optional, empty uses empty frame by default) and `:timeout` (optional, to close the connection if Pong is not received after specified timeout)."
  ([req]
    (websocket-connection req nil))
  ([req options]
   (server/initialize-websocket-handler req options)))

(defn websocket-ping
  "Takes a websocket endpoint (either client or server) and returns a deferred that will
   yield true whenever the PONG comes back, or false if the connection is closed. Subsequent
   PINGs are supressed to avoid ambiguity in a way that the next PONG trigger all pending PINGs."
  ([conn]
   (http-core/websocket-ping conn (d/deferred) nil))
  ([conn d']
   (http-core/websocket-ping conn d' nil))
  ([conn d' data]
   (http-core/websocket-ping conn d' data)))

(defn websocket-close!
  "Closes given websocket endpoint (either client or server) sending Close frame with provided
   status code and reason text. Returns a deferred that will yield `true` whenever the closing
   handshake was initiated with given params or `false` if the connection was already closed.
   Note, that for the server closes the connection right after Close frame was flushed but the
   client waits for the connection to be closed by the server (no longer than close handshake
   timeout, see websocket connection configuration for more details)."
  ([conn]
   (websocket-close! conn http-core/close-empty-status-code "" nil))
  ([conn status-code]
   (websocket-close! conn status-code "" nil))
  ([conn status-code reason-text]
   (websocket-close! conn status-code reason-text nil))
  ([conn status-code reason-text deferred]
   (let [d' (or deferred (d/deferred))]
     (http-core/websocket-close! conn status-code reason-text d'))))

(let [maybe-timeout! (fn [d timeout] (when d (d/timeout! d timeout)))]
  (defn request
    "Takes an HTTP request, as defined by the Ring protocol, with the extensions defined
     by [clj-http](https://github.com/dakrone/clj-http), and returns a deferred representing
     the HTTP response.  Also allows for a custom `pool` or `middleware` to be defined.

     |:---|:---
     | `pool` | a custom connection pool
     | `middleware` | custom client middleware for the request
     | `pool-timeout` | timeout in milliseconds for the pool to generate a connection
     | `connection-timeout` | timeout in milliseconds for the connection to become established
     | `request-timeout` | timeout in milliseconds for the arrival of a response over the established connection
     | `read-timeout` | timeout in milliseconds for the response to be completed
     | `follow-redirects?` | whether to follow redirects, defaults to `true`; see `aleph.http.client-middleware/handle-redirects`"
    [{:keys [pool
             middleware
             pool-timeout
             response-executor
             connection-timeout
             request-timeout
             read-timeout
             follow-redirects?]
      :or {pool default-connection-pool
           response-executor default-response-executor
           middleware identity
           connection-timeout 6e4} ;; 60 seconds
      :as req}]

    (executor/with-executor response-executor
      ((middleware
         (fn [req]
           (let [k (client/req->domain req)
                 start (System/currentTimeMillis)]

             ;; acquire a connection
             (-> (flow/acquire pool k)
               (maybe-timeout! pool-timeout)

               ;; pool timeout triggered
               (d/catch' TimeoutException
                 (fn [^Throwable e]
                   (d/error-deferred (PoolTimeoutException. e))))

               (d/chain'
                 (fn [conn]

                   ;; get the wrapper for the connection, which may or may not be realized yet
                   (-> (first conn)

                     (maybe-timeout! connection-timeout)

                     ;; connection timeout triggered, dispose of the connetion
                     (d/catch' TimeoutException
                       (fn [^Throwable e]
                         (flow/dispose pool k conn)
                         (d/error-deferred (ConnectionTimeoutException. e))))

                     ;; connection failed, bail out
                     (d/catch'
                       (fn [e]
                         (flow/dispose pool k conn)
                         (d/error-deferred e)))

                     ;; actually make the request now
                     (d/chain'

                       (fn [conn']

                         (when-not (nil? conn')
                           (let [end (System/currentTimeMillis)]
                             (-> (conn' req)
                               (maybe-timeout! request-timeout)

                               ;; request timeout triggered, dispose of the connection
                               (d/catch' TimeoutException
                                 (fn [^Throwable e]
                                   (flow/dispose pool k conn)
                                   (d/error-deferred (RequestTimeoutException. e))))

                               ;; request failed, dispose of the connection
                               (d/catch'
                                 (fn [e]
                                   (flow/dispose pool k conn)
                                   (d/error-deferred e)))

                               ;; clean up the response
                               (d/chain'
                                 (fn [rsp]

                                   ;; only release the connection back once the response is complete
                                   (-> (:aleph/complete rsp)
                                     (maybe-timeout! read-timeout)

                                     (d/catch' TimeoutException
                                       (fn [^Throwable e]
                                         (flow/dispose pool k conn)
                                         (d/error-deferred (ReadTimeoutException. e))))

                                     (d/chain'
                                       (fn [early?]
                                         (if (or early?
                                               (not (:aleph/keep-alive? rsp))
                                               (<= 400 (:status rsp)))
                                           (flow/dispose pool k conn)
                                           (flow/release pool k conn)))))
                                   (-> rsp
                                     (dissoc :aleph/complete)
                                     (assoc :connection-time (- end start)))))))))

                       (fn [rsp]
                         (->> rsp
                           (middleware/handle-cookies req)
                           (middleware/handle-redirects request req)))))))))))
        req))))

(defn- req
  ([method url]
    (req method url nil))
  ([method url options]
    (request
      (assoc options
        :request-method method
        :url url))))

(def ^:private arglists
  '[[url]
    [url
     {:keys [pool middleware headers body multipart]
      :or {pool default-connection-pool
           middleware identity}
      :as options}]])

(defmacro ^:private def-http-method [method]
  `(do
     (def ~method (partial req ~(keyword method)))
     (alter-meta! (resolve '~method) assoc
       :doc ~(str "Makes a " (str/upper-case (str method)) " request, returns a deferred representing
   the response.

   |:---|:---
   | `pool` | the `connection-pool` that should be used, defaults to the `default-connection-pool`
   | `middleware` | any additional middleware that should be used for handling requests and responses
   | `headers` | the HTTP headers for the request
   | `body` | an optional body, which should be coercable to a byte representation via [byte-streams](https://github.com/ztellman/byte-streams)
   | `multipart` | a vector of bodies")
       :arglists arglists)))

(def-http-method get)
(def-http-method post)
(def-http-method put)
(def-http-method patch)
(def-http-method options)
(def-http-method trace)
(def-http-method head)
(def-http-method delete)
(def-http-method connect)

(defn get-all
  "Given a header map from an HTTP request or response, returns a collection of values associated with the key,
   rather than a comma-delimited string."
  [^aleph.http.core.HeaderMap headers ^String k]
  (-> headers ^io.netty.handler.codec.http.HttpHeaders (.headers) (.getAll k)))

(defn wrap-ring-async-handler
  "Converts given asynchronous Ring handler to Aleph-compliant handler.

   More information about asynchronous Ring handlers and middleware:
   https://www.booleanknot.com/blog/2016/07/15/asynchronous-ring.html"
  [handler]
  (fn [request]
    (let [response (d/deferred)]
      (handler request #(d/success! response %) #(d/error! response %))
      response)))

(defn file
  "Specifies a file or a region of the file to be sent over the network.
   Accepts string path to the file, instance of `java.io.File` or instance of
   `java.nio.file.Path`."
  ([path]
   (http-core/http-file path nil nil nil))
  ([path offset length]
   (http-core/http-file path offset length nil))
  ([path offset length chunk-size]
   (http-core/http-file path offset length chunk-size)))<|MERGE_RESOLUTION|>--- conflicted
+++ resolved
@@ -159,17 +159,12 @@
      (IllegalArgumentException.
       ":idle-timeout option is not allowed when :keep-alive? is explicitly disabled")))
 
-<<<<<<< HEAD
   (when (and (not (:decompress-body? connection-options))
              (true? (:save-content-encoding? connection-options false)))
     (throw
      (IllegalArgumentException.
       "Using :save-content-encoding? option with disabled auto decompression is disabled")))
 
-  (let [conn-options' (cond-> connection-options
-                        (some? dns-options)
-                        (assoc :name-resolver (netty/dns-resolver-group dns-options)))
-=======
   (let [log-activity (:log-activity connection-options)
         dns-options' (if-not (and (some? dns-options)
                                   (not (contains? dns-options :epoll?)))
@@ -182,7 +177,6 @@
 
                         (some? log-activity)
                         (assoc :log-activity (netty/activity-logger "aleph-client" log-activity)))
->>>>>>> d3dc2e98
         p (promise)
         pool (flow/instrumented-pool
               {:generate (fn [host]
