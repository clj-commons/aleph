--- conflicted
+++ resolved
@@ -28,9 +28,9 @@
      Epoll
      EpollEventLoopGroup
      EpollSocketChannel
+     EpollDatagramChannel
      EpollDomainSocketChannel
      EpollServerSocketChannel
-<<<<<<< HEAD
      EpollServerDomainSocketChannel]
     [io.netty.channel.kqueue
      KQueue
@@ -39,10 +39,6 @@
      KQueueDomainSocketChannel
      KQueueServerSocketChannel
      KQueueServerDomainSocketChannel]
-=======
-     EpollSocketChannel
-     EpollDatagramChannel]
->>>>>>> ea2c9ab4
     [io.netty.util Attribute AttributeKey]
     [io.netty.handler.codec Headers]
     [io.netty.channel.nio NioEventLoopGroup]
@@ -51,15 +47,8 @@
      NioServerSocketChannel
      NioSocketChannel
      NioDatagramChannel]
-<<<<<<< HEAD
     [io.netty.channel.unix DomainSocketAddress]
-    [io.netty.handler.ssl SslContext SslContextBuilder]
-=======
-    [io.netty.handler.ssl
-     SslContext
-     SslContextBuilder
-     SslHandler]
->>>>>>> ea2c9ab4
+    [io.netty.handler.ssl SslContext SslContextBuilder SslHandler]
     [io.netty.handler.ssl.util
      SelfSignedCertificate InsecureTrustManagerFactory]
     [io.netty.resolver
@@ -1126,27 +1115,20 @@
                  on-close
                  socket-address
                  epoll?
-<<<<<<< HEAD
-                 false))
-=======
+                 false
                  nil))
->>>>>>> ea2c9ab4
   ([pipeline-builder
     ^SslContext ssl-context
     bootstrap-transform
     on-close
     ^SocketAddress socket-address
     epoll?
-<<<<<<< HEAD
-    kqueue?]
-=======
+    kqueue?
     logger]
->>>>>>> ea2c9ab4
    (let [num-cores      (.availableProcessors (Runtime/getRuntime))
          num-threads    (* 2 num-cores)
          thread-factory (enumerating-thread-factory "aleph-netty-server-event-pool" false)
          closed?        (atom false)
-<<<<<<< HEAD
          unix-socket?   (instance? DomainSocketAddress socket-address)
 
          [^Class channel ^EventLoopGroup group]
@@ -1175,23 +1157,6 @@
            :else
            [NioServerSocketChannel
             (NioEventLoopGroup. num-threads thread-factory)])
-=======
-
-         ^EventLoopGroup group
-         (if (and epoll? (epoll-available?))
-           (EpollEventLoopGroup. num-threads thread-factory)
-           (NioEventLoopGroup. num-threads thread-factory))
-
-         ^Class channel
-         (if (and epoll? (epoll-available?))
-           EpollServerSocketChannel
-           NioServerSocketChannel)
-
-         ;; todo(kachayev): this one should be reimplemented after
-         ;;                 KQueue transport is merged into master
-         transport
-         (if (and epoll? (epoll-available?)) :epoll :nio)
->>>>>>> ea2c9ab4
 
          pipeline-builder
          (if ssl-context
@@ -1205,19 +1170,14 @@
      (try
        (let [b (doto (ServerBootstrap.)
                  (.option ChannelOption/SO_BACKLOG (int 1024))
-<<<<<<< HEAD
                  (#(when-not unix-socket?
                      (.option ^ServerBootstrap %
                               ChannelOption/SO_REUSEADDR
                               true)))
-=======
-                 (.option ChannelOption/SO_REUSEADDR true)
->>>>>>> ea2c9ab4
                  (.option ChannelOption/MAX_MESSAGES_PER_READ Integer/MAX_VALUE)
                  (.group group)
                  (.channel channel)
                  (.childHandler (pipeline-initializer pipeline-builder))
-<<<<<<< HEAD
                  (#(when-not unix-socket?
                      (.childOption ^ServerBootstrap %
                                    ChannelOption/SO_REUSEADDR
@@ -1225,16 +1185,10 @@
                  (.childOption ChannelOption/MAX_MESSAGES_PER_READ Integer/MAX_VALUE)
                  bootstrap-transform)
 
-=======
-                 (.childOption ChannelOption/SO_REUSEADDR true)
-                 (.childOption ChannelOption/MAX_MESSAGES_PER_READ Integer/MAX_VALUE)
-                 bootstrap-transform)
-
              ;; setup logger as a handler if necessary
              _ (when (some? logger)
                  (.handler b logger))
 
->>>>>>> ea2c9ab4
              ^ServerSocketChannel
              ch (-> b (.bind socket-address) .sync .channel)]
          (reify
@@ -1247,12 +1201,11 @@
                  (d/chain'
                   (wrap-future (.terminationFuture group))
                   (fn [_] (on-close))))))
-<<<<<<< HEAD
-=======
+           
            Object
            (toString [_]
              (format "AlephServer[channel:%s, transport:%s]" ch transport))
->>>>>>> ea2c9ab4
+           
            AlephServer
            (port [_]
              (-> ch .localAddress .getPort))
