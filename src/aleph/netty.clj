(ns aleph.netty
  (:refer-clojure :exclude [flush])
  (:require
    [byte-streams :as bs]
    [clojure.tools.logging :as log]
    [manifold.deferred :as d]
    [manifold.stream :as s]
    [manifold.stream.core :as manifold]
    [primitive-math :as p]
    [clojure
     [string :as str]
     [set :as set]]
    [potemkin :as potemkin :refer [doit doary]])
  (:import
    [io.netty.bootstrap Bootstrap ServerBootstrap]
    [io.netty.buffer ByteBuf Unpooled]
    [io.netty.channel
     Channel ChannelFuture ChannelOption
     ChannelPipeline EventLoopGroup
     ChannelHandler FileRegion
     ChannelInboundHandler
     ChannelOutboundHandler
     ChannelHandlerContext]
    [io.netty.channel.epoll Epoll EpollEventLoopGroup
     EpollServerSocketChannel
     EpollSocketChannel]
    [io.netty.util Attribute AttributeKey]
    [io.netty.handler.codec Headers]
    [io.netty.channel.nio NioEventLoopGroup]
    [io.netty.channel.socket ServerSocketChannel]
    [io.netty.channel.socket.nio
     NioServerSocketChannel
     NioSocketChannel
     NioDatagramChannel]
    [io.netty.handler.ssl SslContext SslContextBuilder]
    [io.netty.handler.ssl.util
     SelfSignedCertificate InsecureTrustManagerFactory]
    [io.netty.resolver
     AddressResolverGroup
     NoopAddressResolverGroup
     ResolvedAddressTypes]
    [io.netty.resolver.dns
     DnsNameResolverBuilder
     DnsServerAddressStreamProvider
     SingletonDnsServerAddressStreamProvider
     SequentialDnsServerAddressStreamProvider]
    [io.netty.util ResourceLeakDetector
     ResourceLeakDetector$Level]
    [java.net URI SocketAddress InetSocketAddress]
    [io.netty.util.concurrent
     GenericFutureListener Future DefaultThreadFactory]
    [java.io InputStream File]
    [java.nio ByteBuffer]
    [io.netty.util.internal SystemPropertyUtil]
    [java.util.concurrent
     ConcurrentHashMap CancellationException ScheduledFuture TimeUnit]
    [java.util.concurrent.atomic
     AtomicLong]
    [io.netty.util.internal.logging
     InternalLoggerFactory
     Log4JLoggerFactory
     Slf4JLoggerFactory
     JdkLoggerFactory]
    [java.security.cert X509Certificate]
    [java.security PrivateKey]
    [aleph.utils PluggableDnsAddressResolverGroup]))

;;;

(definline release [x]
  `(io.netty.util.ReferenceCountUtil/release ~x))

(definline acquire [x]
  `(io.netty.util.ReferenceCountUtil/retain ~x))

(defn leak-detector-level! [level]
  (ResourceLeakDetector/setLevel
    (case level
      :disabled ResourceLeakDetector$Level/DISABLED
      :simple ResourceLeakDetector$Level/SIMPLE
      :advanced ResourceLeakDetector$Level/ADVANCED
      :paranoid ResourceLeakDetector$Level/PARANOID)))

(defn set-logger! [logger]
  (InternalLoggerFactory/setDefaultFactory
    (case logger
      :log4j (Log4JLoggerFactory.)
      :slf4j (Slf4JLoggerFactory.)
      :jdk   (JdkLoggerFactory.))))

;;;

(defn channel-server-name [^Channel ch]
  (some-> ch ^InetSocketAddress (.localAddress) .getHostName))

(defn channel-server-port [^Channel ch]
  (some-> ch ^InetSocketAddress (.localAddress) .getPort))

(defn channel-remote-address [^Channel ch]
  (some-> ch ^InetSocketAddress (.remoteAddress) .getAddress .getHostAddress))

;;;

(def ^:const array-class (class (clojure.core/byte-array 0)))

(defn buf->array [^ByteBuf buf]
  (let [dst (ByteBuffer/allocate (.readableBytes buf))]
    (doary [^ByteBuffer buf (.nioBuffers buf)]
      (.put dst buf))
    (.array dst)))

(defn release-buf->array [^ByteBuf buf]
  (let [ary (buf->array buf)]
    (release buf)
    ary))

(defn bufs->array [bufs]
  (let [bufs' (mapcat #(.nioBuffers ^ByteBuf %) bufs)
        dst (ByteBuffer/allocate
              (loop [cnt 0, s bufs']
                (if (empty? s)
                  cnt
                  (recur (p/+ cnt (.remaining ^ByteBuffer (first s))) (rest s)))))]
    (doit [^ByteBuffer buf bufs']
      (.put dst buf))
    (.array dst)))

(bs/def-conversion ^{:cost 1} [ByteBuf array-class]
  [buf options]
  (let [ary (buf->array buf)]
    (release buf)
    ary))

(bs/def-conversion ^{:cost 0} [ByteBuffer ByteBuf]
  [buf options]
  (Unpooled/wrappedBuffer buf))

(declare allocate)

(let [charset (java.nio.charset.Charset/forName "UTF-8")]
  (defn append-to-buf! [^ByteBuf buf x]
    (cond
      (instance? array-class x)
      (.writeBytes buf ^bytes x)

      (instance? String x)
      (.writeBytes buf (.getBytes ^String x charset))

      (instance? ByteBuf x)
      (do
        (release x)
        (.writeBytes buf ^ByteBuf x))

      :else
      (.writeBytes buf (bs/to-byte-buffer x))))

  (defn ^ByteBuf to-byte-buf
    ([x]
      (cond
        (nil? x)
        Unpooled/EMPTY_BUFFER

        (instance? array-class x)
        (Unpooled/copiedBuffer ^bytes x)

        (instance? String x)
        (-> ^String x (.getBytes charset) ByteBuffer/wrap Unpooled/wrappedBuffer)

        (instance? ByteBuffer x)
        (Unpooled/wrappedBuffer ^ByteBuffer x)

        (instance? ByteBuf x)
        x

        :else
        (bs/convert x ByteBuf)))
    ([ch x]
      (if (nil? x)
        Unpooled/EMPTY_BUFFER
        (doto (allocate ch)
          (append-to-buf! x))))))

(defn to-byte-buf-stream [x chunk-size]
  (->> (bs/convert x (bs/stream-of ByteBuf) {:chunk-size chunk-size})
    (s/onto nil)))

(defn wrap-future
  [^Future f]
  (when f
    (if (.isSuccess f)
      (d/success-deferred (.getNow f) nil)
      (let [d (d/deferred nil)]
        (.addListener f
          (reify GenericFutureListener
            (operationComplete [_ _]
              (cond
                (.isSuccess f)
                (d/success! d (.getNow f))

                (.isCancelled f)
                (d/error! d (CancellationException. "future is cancelled."))

                (some? (.cause f))
                (if (instance? java.nio.channels.ClosedChannelException (.cause f))
                  (d/success! d false)
                  (d/error! d (.cause f)))

                :else
                (d/error! d (IllegalStateException. "future in unknown state"))))))
        d))))

(defn allocate [x]
  (if (instance? Channel x)
    (-> ^Channel x .alloc .ioBuffer)
    (-> ^ChannelHandlerContext x .alloc .ioBuffer)))

(defn write [x msg]
  (if (instance? Channel x)
    (.write ^Channel x msg (.voidPromise ^Channel x))
    (.write ^ChannelHandlerContext x msg (.voidPromise ^ChannelHandlerContext x)))
  nil)

(defn write-and-flush
  [x msg]
  (if (instance? Channel x)
    (.writeAndFlush ^Channel x msg)
    (.writeAndFlush ^ChannelHandlerContext x msg)))

(defn flush [x]
  (if (instance? Channel x)
    (.flush ^Channel x)
    (.flush ^ChannelHandlerContext x)))

(defn close [x]
  (if (instance? Channel x)
    (.close ^Channel x)
    (.close ^ChannelHandlerContext x)))

(defn ^Channel channel [x]
  (if (instance? Channel x)
    x
    (.channel ^ChannelHandlerContext x)))

(defmacro safe-execute [ch & body]
  `(let [f# (fn [] ~@body)
         event-loop# (-> ~ch aleph.netty/channel .eventLoop)]
     (if (.inEventLoop event-loop#)
       (f#)
       (let [d# (d/deferred)]
         (.execute event-loop#
           (fn []
             (try
               (d/success! d# (f#))
               (catch Throwable e#
                 (d/error! d# e#)))))
         d#))))

(defn put! [^Channel ch s msg]
  (let [d (s/put! s msg)]
    (d/success-error-unrealized d

      val (if val
            true
            (do
              (release msg)
              (.close ch)
              false))

      err  (do
             (release msg)
             (.close ch)
             false)

      (do

        ;; enable backpressure
        (-> ch .config (.setAutoRead false))

        (-> d
          (d/finally'
            (fn []
              ;; disable backpressure
              (-> ch .config (.setAutoRead true))))
          (d/chain'
            (fn [result]
              (when-not result
                (release msg)
                (.close ch)))))
        d))))

;;;

(defn attribute [s]
  (AttributeKey/valueOf (name s)))

(defn get-attribute [ch attr]
  (-> ch channel ^Attribute (.attr attr) .get))

(defn set-attribute [ch attr val]
  (-> ch channel ^Attribute (.attr attr) (.set val)))

;;;

(def ^ConcurrentHashMap channel-inbound-counter     (ConcurrentHashMap.))
(def ^ConcurrentHashMap channel-outbound-counter    (ConcurrentHashMap.))
(def ^ConcurrentHashMap channel-inbound-throughput  (ConcurrentHashMap.))
(def ^ConcurrentHashMap channel-outbound-throughput (ConcurrentHashMap.))

(defn- connection-stats [^Channel ch inbound?]
  (merge
    {:local-address (str (.localAddress ch))
     :remote-address (str (.remoteAddress ch))
     :writable? (.isWritable ch)
     :readable? (-> ch .config .isAutoRead)
     :closed? (not (.isActive ch))}
    (let [^ConcurrentHashMap throughput (if inbound?
                                          channel-inbound-throughput
                                          channel-outbound-throughput)]
      (when-let [^AtomicLong throughput (.get throughput ch)]
        {:throughput (.get throughput)}))))

(manifold/def-sink ChannelSink
  [coerce-fn
   downstream?
   ^Channel ch
   additional-description]
  (close [this]
    (when downstream?
      (close ch))
    (.markClosed this)
    true)
  (description [_]
    (let [ch (channel ch)]
      (merge
        {:type       "netty"
         :closed?    (not (.isActive ch))
         :sink?      true
         :connection (assoc (connection-stats ch false)
                       :direction :outbound)}
        (additional-description))))
  (isSynchronous [_]
    false)
  (put [this msg blocking?]
    (if (s/closed? this)
<<<<<<< HEAD
      ;; TODO(kachayev): i'm not sure this is not breaking
      ;; contract when blocking? is set to TRUE
      (d/success-deferred false)
=======
      (if blocking?
        false
        (d/success-deferred false))
>>>>>>> 63ef5279
      (let [msg (try
                  (coerce-fn msg)
                  (catch Exception e
                    (log/error e
                      (str "cannot coerce "
                           (.getName (class msg))
                           " into binary representation"))
                    (close ch)))
<<<<<<< HEAD
            d (if (nil? msg)
                (d/success-deferred true)
                (let [^ChannelFuture f (write-and-flush ch msg)]
                  (d/chain' (wrap-future f) (fn [_] true))))]
=======
            ^ChannelFuture f (write-and-flush ch msg)
            d (d/chain' (wrap-future f) (fn [_] true))]
>>>>>>> 63ef5279
        (if blocking?
          @d
          d))))
  (put [this msg blocking? timeout timeout-value]
    (.put this msg blocking?)))



(defn sink
  ([ch]
    (sink ch true identity (fn [])))
  ([ch downstream? coerce-fn]
    (sink ch downstream? coerce-fn (fn [])))
  ([ch downstream? coerce-fn additional-description]
    (let [sink (->ChannelSink
                 coerce-fn
                 downstream?
                 ch
                 additional-description)]

      (d/chain'
        (wrap-future (.closeFuture (channel ch)))
        (fn [_] (s/close! sink)))

      (doto sink (reset-meta! {:aleph/channel ch})))))

(defn source
  [^Channel ch]
  (let [src (s/stream*
              {:description
               (fn [m]
                 (assoc m
                   :type "netty"
                   :direction :inbound
                   :connection (assoc (connection-stats ch true)
                                 :direction :inbound)))})]
    (doto src (reset-meta! {:aleph/channel ch}))))

(defn buffered-source
  [^Channel ch metric capacity]
  (let [src (s/buffered-stream
              metric
              capacity
              (fn [m]
                (assoc m
                  :type "netty"
                  :connection (assoc (connection-stats ch true)
                                :direction :inbound))))]
    (doto src (reset-meta! {:aleph/channel ch}))))

;;;

(defmacro channel-handler
  [& {:as handlers}]
  `(reify
     ChannelHandler
     ChannelInboundHandler
     ChannelOutboundHandler

     (handlerAdded
       ~@(or (:handler-added handlers) `([_# _#])))
     (handlerRemoved
       ~@(or (:handler-removed handlers) `([_# _#])))
     (exceptionCaught
       ~@(or (:exception-caught handlers)
           `([_# ctx# cause#]
              (.fireExceptionCaught ctx# cause#))))
     (channelRegistered
       ~@(or (:channel-registered handlers)
           `([_# ctx#]
              (.fireChannelRegistered ctx#))))
     (channelUnregistered
       ~@(or (:channel-unregistered handlers)
           `([_# ctx#]
              (.fireChannelUnregistered ctx#))))
     (channelActive
       ~@(or (:channel-active handlers)
           `([_# ctx#]
              (.fireChannelActive ctx#))))
     (channelInactive
       ~@(or (:channel-inactive handlers)
           `([_# ctx#]
              (.fireChannelInactive ctx#))))
     (channelRead
       ~@(or (:channel-read handlers)
           `([_# ctx# msg#]
              (.fireChannelRead ctx# msg#))))
     (channelReadComplete
       ~@(or (:channel-read-complete handlers)
           `([_# ctx#]
              (.fireChannelReadComplete ctx#))))
     (userEventTriggered
       ~@(or (:user-event-triggered handlers)
           `([_# ctx# evt#]
              (.fireUserEventTriggered ctx# evt#))))
     (channelWritabilityChanged
       ~@(or (:channel-writability-changed handlers)
           `([_# ctx#]
              (.fireChannelWritabilityChanged ctx#))))
     (bind
       ~@(or (:bind handlers)
           `([_# ctx# local-address# promise#]
              (.bind ctx# local-address# promise#))))
     (connect
       ~@(or (:connect handlers)
           `([_# ctx# remote-address# local-address# promise#]
              (.connect ctx# remote-address# local-address# promise#))))
     (disconnect
       ~@(or (:disconnect handlers)
           `([_# ctx# promise#]
              (.disconnect ctx# promise#))))
     (close
       ~@(or (:close handlers)
           `([_# ctx# promise#]
              (.close ctx# promise#))))
     (read
       ~@(or (:read handlers)
           `([_# ctx#]
              (.read ctx#))))
     (write
       ~@(or (:write handlers)
           `([_# ctx# msg# promise#]
              (.write ctx# msg# promise#))))
     (flush
       ~@(or (:flush handlers)
           `([_# ctx#]
              (.flush ctx#))))))

(defn ^ChannelHandler bandwidth-tracker [^Channel ch]
  (let [inbound-counter (AtomicLong. 0)
        outbound-counter (AtomicLong. 0)
        inbound-throughput (AtomicLong. 0)
        outbound-throughput (AtomicLong. 0)

        ^ScheduledFuture future
        (.scheduleAtFixedRate (-> ch .eventLoop .parent)
          (fn []
            (.set inbound-throughput (.getAndSet inbound-counter 0))
            (.set outbound-throughput (.getAndSet outbound-counter 0)))
          1000
          1000
          TimeUnit/MILLISECONDS)]

    (.put channel-inbound-counter ch inbound-counter)
    (.put channel-outbound-counter ch outbound-counter)
    (.put channel-inbound-throughput ch inbound-throughput)
    (.put channel-outbound-throughput ch outbound-throughput)

    (channel-handler

      :channel-inactive
      ([_ ctx]
        (.cancel future true)
        (.remove channel-inbound-counter ch)
        (.remove channel-outbound-counter ch)
        (.remove channel-inbound-throughput ch)
        (.remove channel-outbound-throughput ch)
        (.fireChannelInactive ctx))

      :channel-read
      ([_ ctx msg]
        (.addAndGet inbound-counter
          (if (instance? FileRegion msg)
            (.count ^FileRegion msg)
            (.readableBytes ^ByteBuf msg)))
        (.fireChannelRead ctx msg))

      :write
      ([_ ctx msg promise]
        (.addAndGet outbound-counter
          (if (instance? FileRegion msg)
            (.count ^FileRegion msg)
            (.readableBytes ^ByteBuf msg)))
        (.write ctx msg promise)))))

(defn pipeline-initializer [pipeline-builder]
  (channel-handler

    :channel-registered
    ([this ctx]
      (let [pipeline (.pipeline ctx)]
        (try
          (.remove pipeline this)
          (pipeline-builder pipeline)
          (.fireChannelRegistered ctx)
          (catch Throwable e
            (log/warn e "Failed to initialize channel")
            (.close ctx))))
      (.fireChannelRegistered ctx))))

(defn instrument!
  [stream]
  (if-let [^Channel ch (->> stream meta :aleph/channel)]
    (do
      (safe-execute ch
        (let [pipeline (.pipeline ch)]
          (when (and
                  (.isActive ch)
                  (nil? (.get pipeline "bandwidth-tracker")))
            (.addFirst pipeline "bandwidth-tracker" (bandwidth-tracker ch)))))
      true)
    false))

;;;

(potemkin/def-map-type HeaderMap
  [^Headers headers
   added
   removed
   mta]
  (meta [_]
    mta)
  (with-meta [_ m]
    (HeaderMap.
      headers
      added
      removed
      m))
  (keys [_]
    (set/difference
      (set/union
        (set (map str/lower-case (.names headers)))
        (set (keys added)))
      (set removed)))
  (assoc [_ k v]
    (HeaderMap.
      headers
      (assoc added k v)
      (disj removed k)
      mta))
  (dissoc [_ k]
    (HeaderMap.
      headers
      (dissoc added k)
      (conj (or removed #{}) k)
      mta))
  (get [_ k default-value]
    (if (contains? removed k)
      default-value
      (if-let [e (find added k)]
        (val e)
        (let [k' (str/lower-case (name k))
              vs (.getAll headers k')]
          (if (.isEmpty vs)
            default-value
            (if (p/== 1 (.size vs))
              (.get vs 0)
              (reduce
                (fn [v s]
                  (if v
                    (str v "," s)
                    s)
                  vs)
                nil))))))))

(defn headers [^Headers h]
  (HeaderMap. h nil nil nil))

;;;

(defn self-signed-ssl-context
  "A self-signed SSL context for servers."
  []
  (let [cert (SelfSignedCertificate.)]
    (SslContext/newServerContext (.certificate cert) (.privateKey cert))))

(defn insecure-ssl-client-context []
  (SslContext/newClientContext InsecureTrustManagerFactory/INSTANCE))

(defn- check-ssl-args
  [private-key certificate-chain]
  (when-not
    (or (and (instance? File private-key) (instance? File certificate-chain))
      (and (instance? InputStream private-key) (instance? InputStream certificate-chain))
      (and (instance? PrivateKey private-key) (instance? (class (into-array X509Certificate [])) certificate-chain)))
    (throw (IllegalArgumentException. "ssl-client-context arguments invalid"))))

(set! *warn-on-reflection* false)

(defn ssl-client-context
  "Creates a new client SSL context.

  Keyword arguments are:

  |:---|:----
  | `private-key` | A `java.io.File`, `java.io.InputStream`, or `java.security.PrivateKey` containing the client-side private key.
  | `certificate-chain` | A `java.io.File`, `java.io.InputStream`, or array of `java.security.cert.X509Certificate` containing the client's certificate chain.
  | `private-key-password` | A string, the private key's password (optional).
  | `trust-store` | A `java.io.File`, `java.io.InputStream`, array of `java.security.cert.X509Certificate`, or a `javax.net.ssl.TrustManagerFactory` to initialize the context's trust manager.

  Note that if specified, the types of `private-key` and `certificate-chain` must be
  \"compatible\": either both input streams, both files, or a private key and an array
  of certificates."
  ([] (ssl-client-context {}))
  ([{:keys [private-key private-key-password certificate-chain trust-store]}]
    (-> (SslContextBuilder/forClient)
      (#(if (and private-key certificate-chain)
          (do
            (check-ssl-args private-key certificate-chain)
            (if (instance? (class (into-array X509Certificate [])) certificate-chain)
              (.keyManager %
                private-key
                private-key-password
                certificate-chain)
              (.keyManager %
                certificate-chain
                private-key
                private-key-password)))
          %))
      (#(if trust-store
          (.trustManager % trust-store)
          %))
      .build)))

(set! *warn-on-reflection* true)

;;;

(defprotocol AlephServer
  (port [_] "Returns the port the server is listening on.")
  (wait-for-close [_] "Blocks until the server has been closed."))

(defn epoll-available? []
  (Epoll/isAvailable))

(defn get-default-event-loop-threads
  "Determines the default number of threads to use for a Netty EventLoopGroup.
   This mimics the default used by Netty as of version 4.1."
  []
  (let [cpu-count (->> (Runtime/getRuntime) (.availableProcessors))]
    (max 1 (SystemPropertyUtil/getInt "io.netty.eventLoopThreads" (* cpu-count 2)))))

(def ^String client-event-thread-pool-name "aleph-netty-client-event-pool")

(def epoll-client-group
  (delay
    (let [thread-count (get-default-event-loop-threads)
          thread-factory (DefaultThreadFactory. client-event-thread-pool-name true)]
      (EpollEventLoopGroup. (long thread-count) thread-factory))))

(def nio-client-group
  (delay
    (let [thread-count (get-default-event-loop-threads)
          thread-factory (DefaultThreadFactory. client-event-thread-pool-name true)]
      (NioEventLoopGroup. (long thread-count) thread-factory))))

(defn convert-address-types [address-types]
  (case address-types
    :ipv4-only ResolvedAddressTypes/IPV4_ONLY
    :ipv6-only ResolvedAddressTypes/IPV6_ONLY
    :ipv4-preferred ResolvedAddressTypes/IPV4_PREFERRED
    :ipv6-preferred ResolvedAddressTypes/IPV6_PREFERRED))

(def dns-default-port 53)

(defn dns-name-servers-provider [servers]
  (let [addresses (->> servers
                    (map (fn [server]
                           (cond
                             (instance? InetSocketAddress server)
                             server

                             (string? server)
                             (let [^URI uri (URI. (str "dns://" server))
                                   port (.getPort uri)
                                   port' (int (if (= -1 port) dns-default-port port))]
                               (InetSocketAddress. (.getHost uri) port'))

                             :else
                             (throw
                               (IllegalArgumentException.
                                 (format "Don't know how to create InetSocketAddress from '%s'"
                                   server)))))))]
    (if (= 1 (count addresses))
      (SingletonDnsServerAddressStreamProvider. (first addresses))
      (SequentialDnsServerAddressStreamProvider. ^Iterable addresses))))

(defn dns-resolver-group
  "Creates an instance of DnsAddressResolverGroup that might be set as a resolver to Bootstrap.

   DNS options are a map of:

   |:--- |:---
   | `max-payload-size` | sets capacity of the datagram packet buffer (in bytes), defaults to `4096`
   | `max-queries-per-resolve` | sets the maximum allowed number of DNS queries to send when resolving a host name, defaults to `16`
   | `address-types` | sets the list of the protocol families of the address resolved, should be one of `:ipv4-only`, `:ipv4-preferred`, `:ipv6-only`, `:ipv4-preferred`  (calculated automatically based on ipv4/ipv6 support when not set explicitly)
   | `query-timeout` | sets the timeout of each DNS query performed by this resolver (in milliseconds), defaults to `5000`
   | `min-ttl` | sets minimum TTL of the cached DNS resource records (in seconds), defaults to `0`
   | `max-ttl` | sets maximum TTL of the cached DNS resource records (in seconds), defaults to `Integer/MAX_VALUE` (the resolver will respect the TTL from the DNS)
   | `negative-ttl` | sets the TTL of the cache for the failed DNS queries (in seconds)
   | `trace-enabled?` | if set to `true`, the resolver generates the detailed trace information in an exception message, defaults to `false`
   | `opt-resources-enabled?` | if set to `true`, enables the automatic inclusion of a optional records that tries to give the remote DNS server a hint about how much data the resolver can read per response, defaults to `true`
   | `search-domains` | sets the list of search domains of the resolver, when not given the default list is used (platform dependent)
   | `ndots` | sets the number of dots which must appear in a name before an initial absolute query is made, defaults to `-1`
   | `decode-idn?` | set if domain / host names should be decoded to unicode when received, defaults to `true`
   | `recursion-desired?` | if set to `true`, the resolver sends a DNS query with the RD (recursion desired) flag set, defaults to `true`
   | `name-servers` | optional list of DNS server addresses, automatically discovered when not set (platform dependent)"
  [{:keys [max-payload-size
           max-queries-per-resolve
           address-types
           query-timeout
           min-ttl
           max-ttl
           negative-ttl
           trace-enabled?
           opt-resources-enabled?
           search-domains
           ndots
           decode-idn?
           recursion-desired?
           name-servers]
    :or {max-payload-size 4096
         max-queries-per-resolve 16
         query-timeout 5000
         min-ttl 0
         max-ttl Integer/MAX_VALUE
         trace-enabled? false
         opt-resources-enabled? true
         ndots -1
         decode-idn? true
         recursion-desired? true}}]
  (let [^EventLoopGroup
        client-group (if (epoll-available?)
                       @epoll-client-group
                       @nio-client-group)

        b (cond-> (doto (DnsNameResolverBuilder. (.next client-group))
                    (.channelType ^Class NioDatagramChannel)
                    (.maxPayloadSize max-payload-size)
                    (.maxQueriesPerResolve max-queries-per-resolve)
                    (.queryTimeoutMillis query-timeout)
                    (.ttl min-ttl max-ttl)
                    (.traceEnabled trace-enabled?)
                    (.optResourceEnabled opt-resources-enabled?)
                    (.ndots ndots)
                    (.decodeIdn decode-idn?)
                    (.recursionDesired recursion-desired?)
                    (.resolvedAddressTypes (when (some? address-types)
                                             (convert-address-types address-types))))

            (some? negative-ttl)
            (.negativeTtl negative-ttl)

            (and (some? search-domains)
              (not (empty? search-domains)))
            (.searchDomains search-domains)

            (and (some? name-servers)
              (not (empty? name-servers)))
            (.nameServerProvider ^DnsServerAddressStreamProvider
              (dns-name-servers-provider name-servers)))]
    (PluggableDnsAddressResolverGroup. b)))

(defn create-client
  ([pipeline-builder
    ssl-context
    bootstrap-transform
    remote-address
    local-address
    epoll?]
    (create-client pipeline-builder
      ssl-context
      bootstrap-transform
      remote-address
      local-address
      epoll?
      nil))
  ([pipeline-builder
    ^SslContext ssl-context
    bootstrap-transform
    ^SocketAddress remote-address
    ^SocketAddress local-address
    epoll?
    name-resolver]
    (let [^Class
          channel (if (and epoll? (epoll-available?))
                    EpollSocketChannel
                    NioSocketChannel)

          pipeline-builder (if ssl-context
                             (fn [^ChannelPipeline p]
                               (.addLast p "ssl-handler"
                                 (.newHandler ^SslContext ssl-context
                                   (-> p .channel .alloc)
                                   (.getHostName ^InetSocketAddress remote-address)
                                   (.getPort ^InetSocketAddress remote-address)))
                               (pipeline-builder p))
                             pipeline-builder)]
      (try
        (let [client-group (if (and epoll? (epoll-available?))
                             @epoll-client-group
                             @nio-client-group)
              resolver' (when (some? name-resolver)
                          (cond
                            (= :default name-resolver) nil
                            (= :noop name-resolver) NoopAddressResolverGroup/INSTANCE
                            (instance? AddressResolverGroup name-resolver) name-resolver))
              b (doto (Bootstrap.)
                  (.option ChannelOption/SO_REUSEADDR true)
                  (.option ChannelOption/MAX_MESSAGES_PER_READ Integer/MAX_VALUE)
                  (.group client-group)
                  (.channel channel)
                  (.handler (pipeline-initializer pipeline-builder))
                  (.resolver resolver')
                  bootstrap-transform)

              f (if local-address
                  (.connect b remote-address local-address)
                  (.connect b remote-address))]

          (d/chain' (wrap-future f)
            (fn [_]
              (let [ch (.channel ^ChannelFuture f)]
                ch))))))))

(defn start-server
  [pipeline-builder
   ^SslContext ssl-context
   bootstrap-transform
   on-close
   ^SocketAddress socket-address
   epoll?]
  (let [num-cores      (.availableProcessors (Runtime/getRuntime))
        num-threads    (* 2 num-cores)
        thread-factory (DefaultThreadFactory. "aleph-netty-server-event-pool" false)
        closed?        (atom false)

        ^EventLoopGroup group
        (if (and epoll? (epoll-available?))
          (EpollEventLoopGroup. num-threads thread-factory)
          (NioEventLoopGroup. num-threads thread-factory))

        ^Class channel
        (if (and epoll? (epoll-available?))
          EpollServerSocketChannel
          NioServerSocketChannel)

        pipeline-builder
        (if ssl-context
          (fn [^ChannelPipeline p]
            (.addLast p "ssl-handler"
              (.newHandler ssl-context
                (-> p .channel .alloc)))
            (pipeline-builder p))
          pipeline-builder)]

    (try
      (let [b (doto (ServerBootstrap.)
                (.option ChannelOption/SO_BACKLOG (int 1024))
                (.option ChannelOption/SO_REUSEADDR true)
                (.option ChannelOption/MAX_MESSAGES_PER_READ Integer/MAX_VALUE)
                (.group group)
                (.channel channel)
                (.childHandler (pipeline-initializer pipeline-builder))
                (.childOption ChannelOption/SO_REUSEADDR true)
                (.childOption ChannelOption/MAX_MESSAGES_PER_READ Integer/MAX_VALUE)
                bootstrap-transform)

            ^ServerSocketChannel
            ch (-> b (.bind socket-address) .sync .channel)]
        (reify
          java.io.Closeable
          (close [_]
            (when (compare-and-set! closed? false true)
              (-> ch .close .sync)
              (-> group .shutdownGracefully)
              (when on-close
                (d/chain'
                 (wrap-future (.terminationFuture group))
                 (fn [_] (on-close))))))
          AlephServer
          (port [_]
            (-> ch .localAddress .getPort))
          (wait-for-close [_]
            (-> ch .closeFuture .await)
            (-> group .terminationFuture .await)
            nil)))

      (catch Exception e
        @(.shutdownGracefully group)
        (throw e)))))<|MERGE_RESOLUTION|>--- conflicted
+++ resolved
@@ -342,15 +342,9 @@
     false)
   (put [this msg blocking?]
     (if (s/closed? this)
-<<<<<<< HEAD
-      ;; TODO(kachayev): i'm not sure this is not breaking
-      ;; contract when blocking? is set to TRUE
-      (d/success-deferred false)
-=======
       (if blocking?
         false
         (d/success-deferred false))
->>>>>>> 63ef5279
       (let [msg (try
                   (coerce-fn msg)
                   (catch Exception e
@@ -359,15 +353,10 @@
                            (.getName (class msg))
                            " into binary representation"))
                     (close ch)))
-<<<<<<< HEAD
             d (if (nil? msg)
                 (d/success-deferred true)
                 (let [^ChannelFuture f (write-and-flush ch msg)]
                   (d/chain' (wrap-future f) (fn [_] true))))]
-=======
-            ^ChannelFuture f (write-and-flush ch msg)
-            d (d/chain' (wrap-future f) (fn [_] true))]
->>>>>>> 63ef5279
         (if blocking?
           @d
           d))))
