--- conflicted
+++ resolved
@@ -1,19 +1,14 @@
-(defproject aleph "0.2.0-rc1"
+(defproject aleph "0.2.1-SNAPSHOT"
   :description "a framework for asynchronous communication"
   :repositories {"jboss" "http://repository.jboss.org/nexus/content/groups/public/"}
   :license {:name "Eclipse Public License - v 1.0"
             :url "http://www.eclipse.org/legal/epl-v10.html"
             :distribution :repo}
-<<<<<<< HEAD
-  :dependencies [[org.clojure/clojure "1.2.0"] 
-                 [org.jboss.netty/netty "3.2.5.Final"]
-=======
   :dependencies [[org.clojure/clojure "1.3.0"]
                  [org.clojure/data.json "0.1.1"]
                  [org.clojure.contrib/prxml "1.3.0-alpha4"]
                  [org.clojure.contrib/seq "1.3.0-alpha4"]
-                 [org.jboss.netty/netty "3.2.4.Final"]
->>>>>>> f54c2137
+                 [org.jboss.netty/netty "3.2.5.Final"]
                  [clj-http "0.1.3"]
                  [lamina "0.4.0-rc1"]
                  [gloss "0.2.0-rc1"]
