<<<<<<< HEAD
;; you'll need to run the script at `deps/lein-to-deps` after changing any dependencies
(def netty-version "4.1.79.Final")
=======
(def netty-version "4.1.82.Final")
>>>>>>> f0c47b40

(defproject aleph (or (System/getenv "PROJECT_VERSION") "0.5.0")
  :description "A framework for asynchronous communication"
  :repositories {"jboss" "https://repository.jboss.org/nexus/content/groups/public/"
                 "sonatype-oss-public" "https://oss.sonatype.org/content/groups/public/"}
  :url "https://github.com/clj-commons/aleph"
  :license {:name "MIT License"}
  :dependencies [[org.clojure/tools.logging "1.1.0" :exclusions [org.clojure/clojure]]
                 [org.clj-commons/dirigiste "1.0.1"]
                 [manifold "0.2.4"]
                 [org.clj-commons/byte-streams "0.3.1"]
                 [org.clj-commons/primitive-math "1.0.0"]
                 [potemkin "0.4.5"]
                 [io.netty/netty-transport ~netty-version]
                 [io.netty/netty-transport-native-epoll ~netty-version :classifier "linux-x86_64"]
                 [io.netty/netty-transport-native-epoll ~netty-version :classifier "linux-aarch_64"]
                 [io.netty/netty-codec ~netty-version]
                 [io.netty/netty-codec-http ~netty-version]
                 [io.netty/netty-handler ~netty-version]
                 [io.netty/netty-handler-proxy ~netty-version]
                 [io.netty/netty-resolver ~netty-version]
                 [io.netty/netty-resolver-dns ~netty-version]]
  :profiles {:dev  {:dependencies [[org.clojure/clojure "1.10.3"]
                                   [criterium "0.4.6"]
                                   [cheshire "5.10.0"]
                                   [org.slf4j/slf4j-simple "1.7.30"]
                                   [com.cognitect/transit-clj "1.0.324"]
                                   [spootnik/signal "0.2.4"]
                                   [me.mourjo/dynamic-redef "0.1.0"]]}
             :lein-to-deps {:source-paths ["deps"]}
             ;; This is for self-generating certs for testing ONLY:
             :test {:dependencies [[org.bouncycastle/bcprov-jdk15on "1.69"]
                                   [org.bouncycastle/bcpkix-jdk15on "1.69"]]
                    :jvm-opts ["-Dorg.slf4j.simpleLogger.defaultLogLevel=off"]}}
  :codox {:src-dir-uri "https://github.com/ztellman/aleph/tree/master/"
          :src-linenum-anchor-prefix "L"
          :defaults {:doc/format :markdown}
          :include [aleph.tcp
                    aleph.udp
                    aleph.http
                    aleph.flow]
          :output-dir "doc"}
  :plugins [[lein-codox "0.10.7"]
            [lein-jammin "0.1.1"]
            [lein-marginalia "0.9.1"]
            [lein-pprint "1.3.2"]
            [ztellman/lein-cljfmt "0.1.10"]]
  :java-source-paths ["src/aleph/utils"]
  :cljfmt {:indents {#".*" [[:inner 0]]}}
  :test-selectors {:default #(not
                               (some #{:benchmark :stress}
                                 (cons (:tag %) (keys %))))
                   :benchmark :benchmark
                   :stress :stress
                   :all (constantly true)}
  :jvm-opts ^:replace ["-server"
                       "-Xmx2g"
                       "-XX:+HeapDumpOnOutOfMemoryError"
                       #_"-XX:+PrintCompilation"
                       #_"-XX:+UnlockDiagnosticVMOptions"
                       #_"-XX:+PrintInlining"]
  :javac-options ["-target" "1.8" "-source" "1.8"]
  :global-vars {*warn-on-reflection* true})<|MERGE_RESOLUTION|>--- conflicted
+++ resolved
@@ -1,9 +1,5 @@
-<<<<<<< HEAD
 ;; you'll need to run the script at `deps/lein-to-deps` after changing any dependencies
-(def netty-version "4.1.79.Final")
-=======
 (def netty-version "4.1.82.Final")
->>>>>>> f0c47b40
 
 (defproject aleph (or (System/getenv "PROJECT_VERSION") "0.5.0")
   :description "A framework for asynchronous communication"
