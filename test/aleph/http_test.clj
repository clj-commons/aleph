--- conflicted
+++ resolved
@@ -222,7 +222,6 @@
     (apply concat)
     (partition 2)))
 
-<<<<<<< HEAD
 
 (def http-server-options {:port port})
 (def http1-ssl-server-options {:port        port
@@ -230,23 +229,18 @@
 (def http2-server-options {:port        port
                            :ssl-context test-ssl/http2-only-ssl-context})
 
+(def default-ssl-server-options
+  {:port port
+   :ssl-context test-ssl/server-ssl-context})
+
+(def default-ssl-client-options
+  {:ssl-context test-ssl/client-ssl-context-opts})
+
 (defmacro with-server [server & body]
   `(let [server# ~server]
      (binding [*pool* (http/connection-pool {:connection-options
                                              (merge *connection-options* {:insecure?     true
                                                                           :http-versions [:http2 :http1]})})]
-=======
-(def default-ssl-server-options
-  {:port port
-   :ssl-context ssl/server-ssl-context})
-
-(def default-ssl-client-options
-  {:ssl-context ssl/client-ssl-context-opts})
-
-(defmacro with-server [server & body]
-  `(let [server# ~server]
-     (binding [*pool* (http/connection-pool {:connection-options *connection-options*})]
->>>>>>> e64c2c54
        (try
          ~@body
          (finally
@@ -260,7 +254,6 @@
      (with-server (http/start-server ~handler ~server-options)
        ~@body)))
 
-<<<<<<< HEAD
 (defmacro with-http2-server
   [handler server-options & body]
   ;; with-redefs used so clj fns running on netty threads will work
@@ -277,9 +270,6 @@
          server-options# ~server-options]
      (with-http2-server handler# server-options# ~@body)
      (with-http1-server handler# server-options# ~@body)))
-=======
-
->>>>>>> e64c2c54
 
 (defmacro with-handler [handler & body]
   `(with-http-servers ~handler {:port port :shutdown-timeout 0}
@@ -418,7 +408,6 @@
 
 
 (deftest test-ssl-response-formats
-<<<<<<< HEAD
   (with-redefs [*use-tls?* true]
     (with-handler-options basic-handler http1-ssl-server-options
       (doseq [[path result] expected-results]
@@ -428,17 +417,6 @@
                (:body
                  @(http-get (str "/" path)))))
           (str path "path failed"))))))
-=======
-  (binding [*connection-options* default-ssl-client-options]
-    (with-handler-options basic-handler default-ssl-server-options
-      (doseq [[path result] expected-results]
-        (is
-         (= result
-            (bs/to-string
-             (:body
-              @(http-get (str "https://localhost:" port "/" path)))))
-         (str path "path failed"))))))
->>>>>>> e64c2c54
 
 (deftest test-files
   (with-handler echo-handler
@@ -452,7 +430,6 @@
                bs/to-string)))))
 
 (deftest test-ssl-files
-<<<<<<< HEAD
   (with-redefs [*use-tls?* true]
     (let [client-path "/"
           client-options {:connection-options {:ssl-context test-ssl/client-ssl-context}}
@@ -471,19 +448,6 @@
                                :pool client-pool})
                    :body
                    bs/to-string)))))))
-=======
-  (binding [*connection-options* default-ssl-client-options]
-    (let [client-url (str "https://localhost:" port)]
-      (with-handler-options identity default-ssl-server-options
-        (is (str/blank?
-             (bs/to-string
-              (:body @(http-put client-url
-                                {:body (io/file "test/empty.txt")})))))
-        (is (= (slurp "test/file.txt" :encoding "UTF-8")
-               (bs/to-string
-                (:body @(http-put client-url
-                                  {:body (io/file "test/file.txt")})))))))))
->>>>>>> e64c2c54
 
 (defn ssl-session-capture-handler [ssl-session-atom]
   (fn [req]
@@ -491,28 +455,18 @@
     {:status 200 :body "ok"}))
 
 (deftest test-ssl-session-access
-<<<<<<< HEAD
   (with-redefs [*use-tls?* true]
     (let [ssl-session (atom nil)]
       (with-http1-server
         (ssl-session-capture-handler ssl-session)
         http1-ssl-server-options
         (is (= 200 (:status @(http-get "/"))))
-=======
-  (binding [*connection-options* default-ssl-client-options]
-    (let [ssl-session (atom nil)]
-      (with-handler-options
-        (ssl-session-capture-handler ssl-session)
-        default-ssl-server-options
-        (is (= 200 (:status @(http-get (str "https://localhost:" port)))))
->>>>>>> e64c2c54
         (is (some? @ssl-session))
         (when-let [^SSLSession s @ssl-session]
           (is (.isValid s))
           (is (not (str/includes? "NULL" (.getCipherSuite s)))))))))
 
 (deftest test-ssl-with-plain-client-request
-<<<<<<< HEAD
   (with-redefs [*use-tls?* false]                           ; intentionally wrong
     (let [ssl-session (atom nil)]
       (with-http1-server
@@ -520,44 +474,33 @@
         http1-ssl-server-options
         ;; Note the intentionally wrong "http" scheme here
         (is (some-> (http-get "/")
-=======
-  (binding [*connection-options* default-ssl-client-options]
-    (let [ssl-session (atom nil)]
-      (with-handler-options
-        (ssl-session-capture-handler ssl-session)
-        default-ssl-server-options
-        ;; Note the intentionally wrong "http" scheme here
-        (is (some-> (http-get (str "http://localhost:" port))
->>>>>>> e64c2c54
                     (d/catch identity)
                     deref
                     ex-message
                     (str/includes? "connection was closed")))
         (is (nil? @ssl-session))))))
-<<<<<<< HEAD
-=======
 
 (deftest test-ssl-endpoint-identification
-  (binding [*connection-options* {:ssl-context ssl/wrong-hostname-client-ssl-context-opts}]
+  (binding [*use-tls?* true
+            *connection-options* {:ssl-context (test-ssl/client-ssl-context test-ssl/wrong-hostname-client-ssl-context-opts)}]
     (let [ssl-session (atom nil)]
       (with-handler-options
         (ssl-session-capture-handler ssl-session)
-        (assoc default-ssl-server-options :ssl-context ssl/wrong-hostname-server-ssl-context-opts)
+        (assoc default-ssl-server-options :ssl-context (test-ssl/client-ssl-context test-ssl/wrong-hostname-server-ssl-context-opts))
         (is (thrown-with-msg? javax.net.ssl.SSLHandshakeException
                               #"^No name matching localhost found$"
-                              @(http-get (str "https://localhost:" port))))
+                              @(http-get "/")))
         (is (nil? @ssl-session))))))
 
 (deftest test-disabling-ssl-endpoint-identification
-  (binding [*connection-options* {:ssl-context ssl/wrong-hostname-client-ssl-context-opts
+  (binding [*connection-options* {:ssl-context         (test-ssl/client-ssl-context test-ssl/wrong-hostname-client-ssl-context-opts)
                                   :ssl-endpoint-id-alg nil}]
     (let [ssl-session (atom nil)]
       (with-handler-options
         (ssl-session-capture-handler ssl-session)
-        (assoc default-ssl-server-options :ssl-context ssl/wrong-hostname-server-ssl-context-opts)
-        (is (= 200 (:status @(http-get (str "https://localhost:" port)))))
+        (assoc default-ssl-server-options :ssl-context (test-ssl/server-ssl-context test-ssl/wrong-hostname-server-ssl-context-opts))
+        (is (= 200 (:status @(http-get "/"))))
         (is (some? @ssl-session))))))
->>>>>>> e64c2c54
 
 (deftest test-invalid-body
   (let [client-url "/"]
