(ns aleph.http-test
  (:require
<<<<<<< HEAD
    [clojure.string :as str]
    [clojure.test :refer [deftest testing is]]
=======
>>>>>>> 2c882f83
    [aleph
     [http :as http]
     [netty :as netty]
     [flow :as flow]
     [tcp :as tcp]]
    [byte-streams :as bs]
    [manifold.deferred :as d]
    [manifold.stream :as s])
  (:import
<<<<<<< HEAD
    [java.io
     File]
    [java.util.zip
     GZIPInputStream
     ZipException]
    [java.util.concurrent
     TimeoutException]
    [aleph.utils
     ConnectionTimeoutException
     RequestTimeoutException]))
=======
    (java.io
      File)
    (java.util.zip
      GZIPInputStream
      ZipException)
    (java.util.concurrent
      TimeoutException)
    (aleph.utils
      ConnectionTimeoutException
      RequestTimeoutException)
    (io.netty.channel
      ChannelHandlerContext
      ChannelOutboundHandlerAdapter
      ChannelPipeline
      ChannelPromise)
    (io.netty.handler.codec.http
      HttpMessage)))
>>>>>>> 2c882f83

;;;

(set! *warn-on-reflection* false)

(def ^:dynamic ^io.aleph.dirigiste.IPool *pool* nil)

(netty/leak-detector-level! :paranoid)

(defn default-options []
  {:socket-timeout 1e3
   :pool-timeout 1e4
   :request-timeout 1e4
   :throw-exceptions? false})

(defn http-get
  ([url]
    (http-get url nil))
  ([url options]
    (http/get url (merge (default-options) {:pool *pool*} options))))

(defn http-put
  ([url]
    (http-put url nil))
  ([url options]
    (http/put url (merge (default-options) {:pool *pool*} options))))

(def port 8082)

(def filepath (str (System/getProperty "user.dir") "/test/file.txt"))

(def string-response "String!")
(def seq-response (map identity ["sequence: " 1 " two " 3.0]))
(def file-response (File. filepath))
(def http-file-response (http/file filepath))
(def http-file-region-response (http/file filepath 5 4))
(def stream-response "Stream!")

(defn string-handler [request]
  {:status 200
   :body string-response})

(defn seq-handler [request]
  {:status 200
   :body seq-response})

(defn file-handler [request]
  {:status 200
   :body file-response})

(defn http-file-handler [request]
  {:status 200
   :body http-file-response})

(defn http-file-region-handler [request]
  {:status 200
   :body http-file-region-response})

(defn stream-handler [request]
  {:status 200
   :body (bs/to-input-stream stream-response)})

(defn slow-handler [request]
  {:status 200
   :body (cons "1" (lazy-seq (do (Thread/sleep 500) '("2"))))})

(defn manifold-handler [request]
  {:status 200
   :body (->> stream-response (map str) s/->source)})

(defn echo-handler [request]
  {:status 200
   :body (:body request)})

(defn line-echo-handler [request]
  {:status 200
   :body (->> request :body bs/to-line-seq)})

(defn hello-handler [request]
  {:status 200
   :body "hello"})

(defn big-handler [request]
  {:status 200
   :body (->> (s/periodically 0.1 #(byte-array 1024))
           (s/transform (take 1e3)))})

(defn redirect-handler [{:keys [query-string] :as request}]
  (let [count (-> (.split #"[?=]" query-string) second Integer/parseInt)
        host (-> request :headers (get "host"))]
    (if (zero? count)
      {:status 200 :body "ok"}
      {:status 302
       :headers {"location" (str "http://"
                              (if (= "localhost" host)
                                "127.0.0.1"
                                "localhost")
                              ":" port
                              "/redirect?count=" (dec count))}
       :body "redirected!"})))

(def latch (promise))
(def browser-server (atom nil))

(def route-map
  {"/big" big-handler
   "/redirect" redirect-handler
   "/stream" stream-handler
   "/slow" slow-handler
   "/file" file-handler
   "/httpfile" http-file-handler
   "/httpfileregion" http-file-region-handler
   "/manifold" manifold-handler
   "/seq" seq-handler
   "/string" string-handler
   "/echo" echo-handler
   "/line_echo" line-echo-handler
   "/stop" (fn [_]
             (try
               (deliver latch true) ;;this can be triggered more than once, sometimes
               (.close ^java.io.Closeable @browser-server)
               (catch Exception e)))})

(defn print-vals [& args]
  (apply prn args)
  (last args))

(defn basic-handler [request]
  ((route-map (:uri request)) request))

(def expected-results
  (->>
    ["string" string-response
     "stream" stream-response
     "manifold" stream-response
     "file" "this is a file"
     "httpfile" "this is a file"
     "httpfileregion" "is a"
     "seq" (apply str seq-response)]
    (repeat 10)
    (apply concat)
    (partition 2)))

(defmacro with-server [server & body]
  `(let [server# ~server]
     (binding [*pool* (http/connection-pool {:connection-options {:insecure? true}})]
       (try
         ~@body
         (finally
           (.close ^java.io.Closeable server#)
           (netty/wait-for-close server#)
           (.shutdown *pool*))))))

(defmacro with-handler [handler & body]
  `(with-server (http/start-server ~handler {:port port})
     ~@body))

(defmacro with-compressed-handler [handler & body]
  `(do
     (with-server (http/start-server ~handler {:port port :compression? true})
       ~@body)
     (with-server (http/start-server ~handler {:port port :compression-level 3})
       ~@body)))

(defmacro with-ssl-handler [handler & body]
  `(with-server (http/start-server ~handler {:port port, :ssl-context (netty/self-signed-ssl-context)})
     ~@body))

(defmacro with-raw-handler [handler & body]
  `(with-server (http/start-server ~handler {:port port, :raw-stream? true})
     ~@body))

(defmacro with-both-handlers [handler & body]
  `(do
     (with-handler ~handler ~@body)
     (with-raw-handler ~handler ~@body)))

;;;

(deftest test-response-formats
  (with-handler basic-handler
    (doseq [[index [path result]] (map-indexed vector expected-results)]
      (is
        (= result
          (bs/to-string
            (:body
              @(http-get (str "http://localhost:" port "/" path)))))))))

(deftest test-compressed-response
  (with-compressed-handler basic-handler
    (doseq [[index [path result]] (map-indexed vector expected-results)
            :let [resp @(http-get (str "http://localhost:" port "/" path)
                          {:headers {:accept-encoding "gzip"}})
                  unzipped (try
                             (bs/to-string (GZIPInputStream. (:body resp)))
                             (catch ZipException _ nil))]]
      (is (= "gzip" (get-in resp [:headers :content-encoding])) 'content-encoding-header-is-set)
      (is (some? unzipped) 'should-be-valid-gzip)
      (is (= result unzipped) 'decompressed-body-is-correct))))

(deftest test-ssl-response-formats
  (with-ssl-handler basic-handler
    (doseq [[index [path result]] (map-indexed vector expected-results)]
      (is
       (= result
          (bs/to-string
           (:body
            @(http-get (str "https://localhost:" port "/" path)))))
       (str path "path failed")))))

(def characters
  (let [charset (conj (mapv char (range 32 127)) \newline)]
    (repeatedly #(rand-nth charset))))

(deftest test-bulk-requests
  (with-handler basic-handler
    (->> (range 1e2)
      (map (fn [_] (http-get (str "http://localhost:" port "/string"))))
      (apply d/zip)
      deref)
    (dotimes [_ 10]
      (->> (range 10)
        (map (fn [_] (http-get (str "http://localhost:" port "/string"))))
        (apply d/zip)
        deref))))

(deftest test-overly-long-url
  (let [long-url (apply str "http://localhost:" port  "/" (repeat 1e4 "a"))]
    (with-handler basic-handler
      (is (= 414 (:status @(http-get long-url)))))))

(deftest test-overly-long-header
  (let [url (str "http://localhost:" port)
        long-header-value (apply str (repeat 1e5 "a"))
        opts {:headers {"X-Long" long-header-value}}]
    (with-handler basic-handler
      (is (= 431 (:status @(http-get url opts)))))))

(deftest test-invalid-http-version-format
  (with-handler basic-handler
    (let [client @(tcp/client {:host "localhost" :port port})
          _ @(s/put! client "GET / HTTP-1,1\r\n\r\n")
          response (bs/to-string @(s/take! client))]
      (is (str/starts-with? response "HTTP/1.1 400"))
      (s/close! client))))

(deftest test-echo
  (with-handler basic-handler
    (doseq [len [1e3 1e4 1e5 1e6 1e7]]
      (let [characters (->> characters (take len) (apply str))
            body (:body
                   @(http-put (str "http://localhost:" port "/echo")
                      {:body characters}))
            body' (bs/to-string body)]
        (assert (== (min (count characters) len) (count body')))
        (is (= characters body'))))))

(deftest test-redirect
  (with-both-handlers basic-handler
    (is (= "ok"
          (-> @(http-get (str "http://localhost:" port "/redirect?count=10"))
            :body
            bs/to-string)))
    (is (= "redirected!"
          (-> @(http-get (str "http://localhost:" port "/redirect?count=25"))
            :body
            bs/to-string)))
    (is (= "ok"
          (-> @(http-get (str "http://localhost:" port "/redirect?count=25")
                 {:max-redirects 30})
            :body
            bs/to-string)))))

(deftest test-middleware
  (with-both-handlers basic-handler
    (is (= "String!"
          (-> @(http-get (str "http://localhost:" port "/stream")
                 {:middleware
                  (fn [client]
                    (fn [req]
                      (client (assoc req :url (str "http://localhost:" port "/string")))))})
            :body
            bs/to-string)))))

(deftest test-line-echo
  (with-handler basic-handler
    (doseq [len [1e3 1e4 1e5]]
      (let [characters (->> characters (take len) (apply str))
            body (:body
                   @(http-put (str "http://localhost:" port "/line_echo")
                      {:body characters}))]
        (is (= (.replace ^String characters "\n" "") (bs/to-string body)))))))

(deftest test-illegal-character-in-url
  (with-handler hello-handler
    (is (= "hello"
          (-> @(http-get (str "http://localhost:" port "/?param=illegal character"))
            :body
            bs/to-string)))))

(deftest test-connection-timeout
  (with-handler basic-handler
    (is (thrown? TimeoutException
          @(http-get "http://192.0.2.0" ;; "TEST-NET" in RFC 5737
             {:connection-timeout 2}))))

  (with-handler basic-handler
    (is (thrown? ConnectionTimeoutException
          @(http-get "http://192.0.2.0" ;; "TEST-NET" in RFC 5737
             {:connection-timeout 2})))))

(deftest test-request-timeout
  (with-handler basic-handler
    (is (thrown? TimeoutException
          @(http-get (str "http://localhost:" port "/slow")
             {:request-timeout 5}))))

  (with-handler basic-handler
    (is (thrown? RequestTimeoutException
          @(http-get (str "http://localhost:" port "/slow")
             {:request-timeout 5})))))

(deftest test-explicit-url
  (with-handler hello-handler
    (is (= "hello" (-> @(http/request {:method :get
                                       :scheme :http
                                       :server-name "localhost"
                                       :server-port port
                                       :request-timeout 1e3})
                     :body
                     bs/to-string)))))

(deftest test-debug-middleware
  (with-handler hello-handler
    (let [url (str "http://localhost:" port)
          r1 @(http/get url {:query-params {:name "John"}
                             :save-request? true
                             :debug-body? true})
          r2 @(http/get url {:save-request? true
                             :debug-body? false})]
      (is (contains? r1 :aleph/request))
      (is (= "name=John" (get-in r1 [:aleph/request :query-string])))
      (is (contains? r1 :aleph/netty-request))
      (is (contains? r1 :aleph/request-body))
      (is (not (contains? r2 :aleph/request-body))))))

(deftest test-response-executor-affinity
  (let [pool (http/connection-pool {})
        ex (flow/fixed-thread-executor 4)]
    (with-handler hello-handler
      @(d/future-with ex
         (let [rsp (http/get (str "http://localhost:" port) {:connection-pool pool})]
           (is (= http/default-response-executor (.executor rsp))))))))

(defn echo-handler [req]
  {:status 200
   :body (:body req)})

(deftest test-trace-request-omitted-body
  (with-handler echo-handler
    (is (= "" (-> @(http/trace (str "http://localhost:" port) {:body "REQUEST"})
                  :body
                  bs/to-string)))))

;;;

(defn get-netty-client-event-threads []
  (->> (Thread/getAllStackTraces)
    .keySet
    vec
    (filter #(.startsWith ^String (.getName ^Thread %) netty/client-event-thread-pool-name))))

(deftest test-client-events-daemon-thread
  (with-handler basic-handler
    (is
      (= string-response
        (bs/to-string
          (:body
            @(http/get (str "http://localhost:" port "/string"))))))
    (let [client-threads (get-netty-client-event-threads)]
      (is (> (count client-threads) 0))
      (is (every? #(.isDaemon ^Thread %) client-threads)))))

(def ^String netty-threads-property-name "io.netty.eventLoopThreads")

(deftest test-default-event-loop-threads
  (let [initial-threads-property (System/getProperty netty-threads-property-name)
        set-prop #(System/setProperty netty-threads-property-name (str %))
        clear-prop #(System/clearProperty netty-threads-property-name)]

    (testing "Default event thread count is twice the cpu count."
      (clear-prop)
      (let [default-threads (netty/get-default-event-loop-threads)]
        (is (= default-threads (->> (Runtime/getRuntime) (.availableProcessors) (* 2))))
        (testing "Netty eventLoopThreads property overrides default thread count"
          (let [property-threads (inc default-threads)]
            (set-prop property-threads)
            (is (= property-threads (netty/get-default-event-loop-threads)))
            (clear-prop)))))

    (testing "Event thread count minimum is 1."
      (set-prop 0)
      (is (= 1 (netty/get-default-event-loop-threads)))
      (clear-prop))
    (if initial-threads-property
      (set-prop initial-threads-property)
      (clear-prop))))

;;;

(deftest test-large-responses
  (with-handler basic-handler
    (let [pool (http/connection-pool {:connection-options {:response-buffer-size 16}})]
      (dotimes [i 1 #_1e6]
        #_(when (zero? (rem i 1e2))
            (prn i))
        (-> @(http/get (str "http://localhost:" port "/big")
               {:as :byte-array})
          :body
          count)))))

;;;

(deftest ^:benchmark benchmark-http
  (println "starting HTTP benchmark server on 8080")
  (netty/leak-detector-level! :disabled)
  (let [server (http/start-server hello-handler {:port 8080})]
    (Thread/sleep (* 1000 60))
    (println "stopping server")
    (.close ^java.io.Closeable server)))

(deftest ^:benchmark benchmark-websockets
  (println "starting WebSocket benchmark server on 8080")
  (netty/leak-detector-level! :disabled)
  (let [server (http/start-server
                 (fn [req]
                   (d/let-flow [s (http/websocket-connection req)]
                     (s/consume #(s/put! s %) s)))
                 {:port 8080})]
    (Thread/sleep (* 1000 60))
    (println "stopping server")
    (.close ^java.io.Closeable server)))


(deftest test-pipeline-header-alteration
  (let [test-header-name "aleph-test"
        test-header-val "MOOP"]
    (with-server (http/start-server
                   basic-handler
                   {:port port
                    :pipeline-transform
                    (fn [^ChannelPipeline pipeline]
                      (.addBefore pipeline
                                  "request-handler"
                                  "test-header-inserter"
                                  (proxy [ChannelOutboundHandlerAdapter] []
                                    (write [^ChannelHandlerContext ctx
                                            ^Object msg
                                            ^ChannelPromise p]
                                      (when (instance? HttpMessage msg)
                                        (let [^HttpMessage http-msg msg]
                                          (-> http-msg
                                              (.headers)
                                              (.set test-header-name test-header-val))))
                                      (.write ctx msg p)))))})
      (let [resp @(http-get (str "http://localhost:" port "/string"))]
        (is (= test-header-val (get (:headers resp) test-header-name)))))))<|MERGE_RESOLUTION|>--- conflicted
+++ resolved
@@ -1,10 +1,7 @@
 (ns aleph.http-test
   (:require
-<<<<<<< HEAD
     [clojure.string :as str]
     [clojure.test :refer [deftest testing is]]
-=======
->>>>>>> 2c882f83
     [aleph
      [http :as http]
      [netty :as netty]
@@ -14,18 +11,6 @@
     [manifold.deferred :as d]
     [manifold.stream :as s])
   (:import
-<<<<<<< HEAD
-    [java.io
-     File]
-    [java.util.zip
-     GZIPInputStream
-     ZipException]
-    [java.util.concurrent
-     TimeoutException]
-    [aleph.utils
-     ConnectionTimeoutException
-     RequestTimeoutException]))
-=======
     (java.io
       File)
     (java.util.zip
@@ -43,7 +28,6 @@
       ChannelPromise)
     (io.netty.handler.codec.http
       HttpMessage)))
->>>>>>> 2c882f83
 
 ;;;
 
